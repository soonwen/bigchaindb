--- conflicted
+++ resolved
@@ -65,19 +65,6 @@
     # Attempt to correct a system with broken dependencies in place.
     # See https://tinyurl.com/zpktd7l
     sudo('apt-get -y -f install')
-<<<<<<< HEAD
-    sudo('apt-get -y install build-essential wget bzip2 ca-certificates \
-                     libglib2.0-0 libxext6 libsm6 libxrender1 \
-                     git gcc g++ python3-dev libboost-python-dev \
-                     software-properties-common python-software-properties \
-                     python3-setuptools ipython3 sysstat s3cmd')
-    sudo('easy_install3 pip')
-    # It seems that breaking apart
-    # sudo('pip3 install --upgrade pip wheel setuptools')
-    # into three separate statements is more reliable:
-    sudo('pip3 install --upgrade pip')
-    sudo('pip3 install --upgrade wheel')
-=======
     # For some reason, repeating the last three things makes this
     # installation process more reliable...
     sudo('apt-get -y update')
@@ -107,7 +94,6 @@
 @task
 @parallel
 def upgrade_setuptools():
->>>>>>> 716abe5e
     sudo('pip3 install --upgrade setuptools')
 
 
