--- conflicted
+++ resolved
@@ -18,30 +18,21 @@
 # This answer on SO is quite useful tho:
 # - http://stackoverflow.com/a/13432373/597097
 @basic_views.record
-<<<<<<< HEAD
 def record(state):
     """This function checks if the blueprint can be initialized
     with the provided state."""
 
-    bigchain = state.app.config.get('bigchain')
+    bigchain_pool = state.app.config.get('bigchain_pool')
     monitor = state.app.config.get('monitor')
 
-    if bigchain is None:
-        raise ValueError('This blueprint expects you to provide '
-                         'database access through `bigchain`.')
+    if bigchain_pool is None:
+        raise Exception('This blueprint expects you to provide '
+                        'a pool of Bigchain instances called `bigchain_pool`')
 
     if monitor is None:
         raise ValueError('This blueprint expects you to provide '
                          'a monitor instance to record system '
                          'performance.')
-=======
-def get_bigchain(state):
-    bigchain_pool = state.app.config.get('bigchain_pool')
-
-    if bigchain_pool is None:
-        raise Exception('This blueprint expects you to provide '
-                        'a pool of Bigchain instances called `bigchain_pool`')
->>>>>>> 667b30e5
 
 
 @basic_views.route('/transactions/<tx_id>')
@@ -70,12 +61,8 @@
     Return:
         A JSON string containing the data about the transaction.
     """
-<<<<<<< HEAD
-    bigchain = current_app.config['bigchain']
+    pool = current_app.config['bigchain_pool']
     monitor = current_app.config['monitor']
-=======
-    pool = current_app.config['bigchain_pool']
->>>>>>> 667b30e5
 
     val = {}
 
@@ -91,11 +78,7 @@
         if not bigchain.consensus.verify_signature(tx):
             val['error'] = 'Invalid transaction signature'
 
-<<<<<<< HEAD
-    with monitor.timer('write_transaction',
-                       rate=bigchaindb.config['statsd']['rate']):
-=======
->>>>>>> 667b30e5
-        val = bigchain.write_transaction(tx)
+        with monitor.timer('write_transaction', rate=bigchaindb.config['statsd']['rate']):
+            val = bigchain.write_transaction(tx)
 
     return flask.jsonify(**tx)
