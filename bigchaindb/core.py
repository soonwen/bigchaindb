--- conflicted
+++ resolved
@@ -1,7 +1,8 @@
+import rethinkdb as r
 import random
+import json
 import rapidjson
 
-import rethinkdb as r
 
 import bigchaindb
 from bigchaindb import config_utils
@@ -100,15 +101,8 @@
                 and correct, False otherwise.
         """
 
-<<<<<<< HEAD
-        signature = data.pop('signature')
-        public_key_base58 = signed_transaction['transaction']['current_owner']
-        public_key = asymmetric.VerifyingKey(public_key_base58)
-        return public_key.verify(util.serialize(data), signature)
-=======
         return self.consensus.verify_signature(
             signed_transaction, *args, **kwargs)
->>>>>>> 9da2a3c9
 
     @monitor.timer('write_transaction', rate=bigchaindb.config['statsd']['rate'])
     def write_transaction(self, signed_transaction, durability='soft'):
@@ -327,15 +321,8 @@
             describing the reason why the block is invalid.
         """
 
-<<<<<<< HEAD
-        # 1. Check if current hash is correct
-        calculated_hash = asymmetric.hash_data(util.serialize(block['block']))
-        if calculated_hash != block['id']:
-            raise exceptions.InvalidHash()
-=======
         # First: Run the plugin block validation logic
         self.consensus.validate_block(self, block)
->>>>>>> 9da2a3c9
 
         # Finally: Tentative assumption that every blockchain will want to
         # validate all transactions in each block
