import random
import math
import collections
from time import time

from itertools import compress
from bigchaindb.common import crypto, exceptions
from bigchaindb.common.util import gen_timestamp, serialize
from bigchaindb.common.transaction import TransactionLink, Asset

import bigchaindb

from bigchaindb import backend, config_utils, util
from bigchaindb.consensus import BaseConsensusRules
from bigchaindb.models import Block, Transaction


class Bigchain(object):
    """Bigchain API

    Create, read, sign, write transactions to the database
    """

    # return if a block has been voted invalid
    BLOCK_INVALID = 'invalid'
    # return if a block is valid, or tx is in valid block
    BLOCK_VALID = TX_VALID = 'valid'
    # return if block is undecided, or tx is in undecided block
    BLOCK_UNDECIDED = TX_UNDECIDED = 'undecided'
    # return if transaction is in backlog
    TX_IN_BACKLOG = 'backlog'

    def __init__(self, public_key=None, private_key=None, keyring=[], connection=None, backlog_reassign_delay=None):
        """Initialize the Bigchain instance

        A Bigchain instance has several configuration parameters (e.g. host).
        If a parameter value is passed as an argument to the Bigchain
        __init__ method, then that is the value it will have.
        Otherwise, the parameter value will come from an environment variable.
        If that environment variable isn't set, then the value
        will come from the local configuration file. And if that variable
        isn't in the local configuration file, then the parameter will have
        its default value (defined in bigchaindb.__init__).

        Args:
            public_key (str): the base58 encoded public key for the ED25519 curve.
            private_key (str): the base58 encoded private key for the ED25519 curve.
            keyring (list[str]): list of base58 encoded public keys of the federation nodes.
            connection (:class:`~bigchaindb.backend.connection.Connection`):
                A connection to the database.
        """

        config_utils.autoconfigure()

        self.me = public_key or bigchaindb.config['keypair']['public']
        self.me_private = private_key or bigchaindb.config['keypair']['private']
        self.nodes_except_me = keyring or bigchaindb.config['keyring']
        self.backlog_reassign_delay = backlog_reassign_delay or bigchaindb.config['backlog_reassign_delay']
        self.consensus = BaseConsensusRules
        self.connection = connection if connection else backend.connect(**bigchaindb.config['database'])
        if not self.me or not self.me_private:
            raise exceptions.KeypairNotFoundException()

<<<<<<< HEAD
    def write_transaction(self, signed_transaction, durability='soft'):
=======
    def write_transaction(self, signed_transaction):
>>>>>>> fbda8888
        """Write the transaction to bigchain.

        When first writing a transaction to the bigchain the transaction will be kept in a backlog until
        it has been validated by the nodes of the federation.

        Args:
            signed_transaction (Transaction): transaction with the `signature` included.

        Returns:
            dict: database response
        """
        signed_transaction = signed_transaction.to_dict()

        # we will assign this transaction to `one` node. This way we make sure that there are no duplicate
        # transactions on the bigchain
        if self.nodes_except_me:
            assignee = random.choice(self.nodes_except_me)
        else:
            # I am the only node
            assignee = self.me

        signed_transaction.update({'assignee': assignee})
        signed_transaction.update({'assignment_timestamp': time()})

        # write to the backlog
        return backend.query.write_transaction(self.connection, signed_transaction)

    def reassign_transaction(self, transaction):
        """Assign a transaction to a new node

        Args:
            transaction (dict): assigned transaction

        Returns:
            dict: database response or None if no reassignment is possible
        """

        if self.nodes_except_me:
            try:
                federation_nodes = self.nodes_except_me + [self.me]
                index_current_assignee = federation_nodes.index(transaction['assignee'])
                new_assignee = random.choice(federation_nodes[:index_current_assignee] +
                                             federation_nodes[index_current_assignee + 1:])
            except ValueError:
                # current assignee not in federation
                new_assignee = random.choice(self.nodes_except_me)

        else:
            # There is no other node to assign to
            new_assignee = self.me

        return backend.query.update_transaction(
                self.connection, transaction['id'],
                {'assignee': new_assignee, 'assignment_timestamp': time()})

    def delete_transaction(self, *transaction_id):
        """Delete a transaction from the backlog.

        Args:
            *transaction_id (str): the transaction(s) to delete

        Returns:
            The database response.
        """

        return backend.query.delete_transaction(self.connection, *transaction_id)

    def get_stale_transactions(self):
        """Get a cursor of stale transactions.

        Transactions are considered stale if they have been assigned a node, but are still in the
        backlog after some amount of time specified in the configuration
        """

        return backend.query.get_stale_transactions(self.connection, self.backlog_reassign_delay)

    def validate_transaction(self, transaction):
        """Validate a transaction.

        Args:
            transaction (Transaction): transaction to validate.

        Returns:
            The transaction if the transaction is valid else it raises an
            exception describing the reason why the transaction is invalid.
        """

        return self.consensus.validate_transaction(self, transaction)

    def is_valid_transaction(self, transaction):
        """Check whether a transaction is valid or invalid.

        Similar to :meth:`~bigchaindb.Bigchain.validate_transaction`
        but never raises an exception. It returns :obj:`False` if
        the transaction is invalid.

        Args:
            transaction (:Class:`~bigchaindb.models.Transaction`): transaction
                to check.

        Returns:
            The :class:`~bigchaindb.models.Transaction` instance if valid,
            otherwise :obj:`False`.
        """

        try:
            return self.validate_transaction(transaction)
        except (ValueError, exceptions.OperationError,
                exceptions.TransactionDoesNotExist,
                exceptions.TransactionOwnerError, exceptions.DoubleSpend,
                exceptions.InvalidHash, exceptions.InvalidSignature,
                exceptions.TransactionNotInValidBlock, exceptions.AmountError):
            return False

    def get_block(self, block_id, include_status=False):
        """Get the block with the specified `block_id` (and optionally its status)

        Returns the block corresponding to `block_id` or None if no match is
        found.

        Args:
            block_id (str): transaction id of the transaction to get
            include_status (bool): also return the status of the block
                       the return value is then a tuple: (block, status)
        """
        block = backend.query.get_block(self.connection, block_id)
        status = None

        if include_status:
            if block:
                status = self.block_election_status(block_id,
                                                    block['block']['voters'])
            return block, status
        else:
            return block

    def get_transaction(self, txid, include_status=False):
        """Get the transaction with the specified `txid` (and optionally its status)

        This query begins by looking in the bigchain table for all blocks containing
        a transaction with the specified `txid`. If one of those blocks is valid, it
        returns the matching transaction from that block. Else if some of those
        blocks are undecided, it returns a matching transaction from one of them. If
        the transaction was found in invalid blocks only, or in no blocks, then this
        query looks for a matching transaction in the backlog table, and if it finds
        one there, it returns that.

        Args:
            txid (str): transaction id of the transaction to get
            include_status (bool): also return the status of the transaction
                                   the return value is then a tuple: (tx, status)

        Returns:
            A :class:`~.models.Transaction` instance if the transaction
            was found in a valid block, an undecided block, or the backlog table,
            otherwise ``None``.
            If :attr:`include_status` is ``True``, also returns the
            transaction's status if the transaction was found.
        """

        response, tx_status = None, None

        validity = self.get_blocks_status_containing_tx(txid)
        check_backlog = True

        if validity:
            # Disregard invalid blocks, and return if there are no valid or undecided blocks
            validity = {_id: status for _id, status in validity.items()
                        if status != Bigchain.BLOCK_INVALID}
            if validity:

                # The transaction _was_ found in an undecided or valid block,
                # so there's no need to look in the backlog table
                check_backlog = False

                tx_status = self.TX_UNDECIDED
                # If the transaction is in a valid or any undecided block, return it. Does not check
                # if transactions in undecided blocks are consistent, but selects the valid block
                # before undecided ones
                for target_block_id in validity:
                    if validity[target_block_id] == Bigchain.BLOCK_VALID:
                        tx_status = self.TX_VALID
                        break

                # Query the transaction in the target block and return
                response = backend.query.get_transaction_from_block(self.connection, txid, target_block_id)

        if check_backlog:
            response = backend.query.get_transaction_from_backlog(self.connection, txid)

            if response:
                tx_status = self.TX_IN_BACKLOG

        if response:
            response = Transaction.from_dict(response)

        if include_status:
            return response, tx_status
        else:
            return response

    def get_status(self, txid):
        """Retrieve the status of a transaction with `txid` from bigchain.

        Args:
            txid (str): transaction id of the transaction to query

        Returns:
            (string): transaction status ('valid', 'undecided',
            or 'backlog'). If no transaction with that `txid` was found it
            returns `None`
        """
        _, status = self.get_transaction(txid, include_status=True)
        return status

    def get_blocks_status_containing_tx(self, txid):
        """Retrieve block ids and statuses related to a transaction

        Transactions may occur in multiple blocks, but no more than one valid block.

        Args:
            txid (str): transaction id of the transaction to query

        Returns:
            A dict of blocks containing the transaction,
            e.g. {block_id_1: 'valid', block_id_2: 'invalid' ...}, or None
        """

        # First, get information on all blocks which contain this transaction
        blocks = backend.query.get_blocks_status_from_transaction(self.connection, txid)
        if blocks:
            # Determine the election status of each block
            validity = {
                block['id']: self.block_election_status(
                    block['id'],
                    block['block']['voters']
                ) for block in blocks
            }

            # NOTE: If there are multiple valid blocks with this transaction,
            # something has gone wrong
            if list(validity.values()).count(Bigchain.BLOCK_VALID) > 1:
                block_ids = str([block for block in validity
                                 if validity[block] == Bigchain.BLOCK_VALID])
                raise exceptions.DoubleSpend('Transaction {tx} is present in '
                                             'multiple valid blocks: '
                                             '{block_ids}'
                                             .format(tx=txid,
                                                     block_ids=block_ids))

            return validity

        else:
            return None

<<<<<<< HEAD
    def get_transaction_by_metadata_id(self, metadata_id):
        """Retrieves valid or undecided transactions related to a particular
        metadata.

        When creating a transaction one of the optional arguments is the
        `metadata`. The metadata is a generic dict that contains extra
        information that can be appended to the transaction.

        To make it easy to query the bigchain for that particular metadata we
        create a UUID for the metadata and store it with the transaction.

        Args:
            metadata_id (str): the id for this particular metadata.

        Returns:
            A list of valid or undecided transactions containing that metadata.
            If no transaction exists with that metadata it returns an empty
            list `[]`
        """
        txids = backend.query.get_txids_by_metadata_id(self.connection, metadata_id)
        transactions = []
        for txid in txids:
            tx = self.get_transaction(txid)
            # if a valid or undecided transaction exists append it to the list
            # of transactions
            if tx:
                transactions.append(tx)
        return transactions

=======
>>>>>>> fbda8888
    def get_transactions_by_asset_id(self, asset_id):
        """Retrieves valid or undecided transactions related to a particular
        asset.

        A digital asset in bigchaindb is identified by an uuid. This allows us
        to query all the transactions related to a particular digital asset,
        knowing the id.

        Args:
            asset_id (str): the id for this particular asset.

        Returns:
            A list of valid or undecided transactions related to the asset.
            If no transaction exists for that asset it returns an empty list
            `[]`
        """
        txids = backend.query.get_txids_by_asset_id(self.connection, asset_id)
        transactions = []
        for txid in txids:
            tx = self.get_transaction(txid)
            if tx:
                transactions.append(tx)
        return transactions

    def get_asset_by_id(self, asset_id):
        """Returns the asset associated with an asset_id.

            Args:
                asset_id (str): The asset id.

            Returns:
                :class:`~bigchaindb.common.transaction.Asset` if the asset
                exists else None.
        """
        cursor = backend.query.get_asset_by_id(self.connection, asset_id)
        cursor = list(cursor)
        if cursor:
            return Asset.from_dict(cursor[0]['asset'])

    def get_spent(self, txid, cid):
        """Check if a `txid` was already used as an input.

        A transaction can be used as an input for another transaction. Bigchain needs to make sure that a
        given `txid` is only used once.

        Args:
            txid (str): The id of the transaction
            cid (num): the index of the condition in the respective transaction

        Returns:
            The transaction (Transaction) that used the `txid` as an input else
            `None`
        """
        # checks if an input was already spent
        # checks if the bigchain has any transaction with input {'txid': ..., 'cid': ...}
        transactions = list(backend.query.get_spent(self.connection, txid, cid))

        # a transaction_id should have been spent at most one time
        if transactions:
            # determine if these valid transactions appear in more than one valid block
            num_valid_transactions = 0
            for transaction in transactions:
                # ignore invalid blocks
                # FIXME: Isn't there a faster solution than doing I/O again?
                if self.get_transaction(transaction['id']):
                    num_valid_transactions += 1
                if num_valid_transactions > 1:
                    raise exceptions.DoubleSpend(('`{}` was spent more than'
                                                  ' once. There is a problem'
                                                  ' with the chain')
                                                 .format(txid))

            if num_valid_transactions:
                return Transaction.from_dict(transactions[0])
            else:
                # all queried transactions were invalid
                return None
        else:
            return None

    def get_owned_ids(self, owner):
        """Retrieve a list of ``txid`` s that can be used as inputs.

        Args:
            owner (str): base58 encoded public key.

        Returns:
            :obj:`list` of TransactionLink: list of ``txid`` s and ``cid`` s
            pointing to another transaction's condition
        """

        # get all transactions in which owner is in the `owners_after` list
        response = backend.query.get_owned_ids(self.connection, owner)
        owned = []

        for tx in response:
            # disregard transactions from invalid blocks
            validity = self.get_blocks_status_containing_tx(tx['id'])
            if Bigchain.BLOCK_VALID not in validity.values():
                if Bigchain.BLOCK_UNDECIDED not in validity.values():
                    continue

            # NOTE: It's OK to not serialize the transaction here, as we do not
            # use it after the execution of this function.
            # a transaction can contain multiple outputs (conditions) so we need to iterate over all of them
            # to get a list of outputs available to spend
            for index, cond in enumerate(tx['conditions']):
                # for simple signature conditions there are no subfulfillments
                # check if the owner is in the condition `owners_after`
                if len(cond['owners_after']) == 1:
                    if cond['condition']['details']['public_key'] == owner:
                        tx_link = TransactionLink(tx['id'], index)
                else:
                    # for transactions with multiple `owners_after` there will be several subfulfillments nested
                    # in the condition. We need to iterate the subfulfillments to make sure there is a
                    # subfulfillment for `owner`
                    if util.condition_details_has_owner(cond['condition']['details'], owner):
                        tx_link = TransactionLink(tx['id'], index)
                # check if input was already spent
                if not self.get_spent(tx_link.txid, tx_link.cid):
                    owned.append(tx_link)

        return owned

    def create_block(self, validated_transactions):
        """Creates a block given a list of `validated_transactions`.

        Note that this method does not validate the transactions. Transactions
        should be validated before calling create_block.

        Args:
            validated_transactions (list(Transaction)): list of validated
                                                        transactions.

        Returns:
            Block: created block.
        """
        # Prevent the creation of empty blocks
        if len(validated_transactions) == 0:
            raise exceptions.OperationError('Empty block creation is not '
                                            'allowed')

        voters = self.nodes_except_me + [self.me]
        block = Block(validated_transactions, self.me, gen_timestamp(), voters)
        block = block.sign(self.me_private)

        return block

    # TODO: check that the votings structure is correctly constructed
    def validate_block(self, block):
        """Validate a block.

        Args:
            block (Block): block to validate.

        Returns:
            The block if the block is valid else it raises and exception
            describing the reason why the block is invalid.
        """
        return self.consensus.validate_block(self, block)

    def has_previous_vote(self, block_id, voters):
        """Check for previous votes from this node

        Args:
            block_id (str): the id of the block to check
            voters (list(str)): the voters of the block to check

        Returns:
            bool: :const:`True` if this block already has a
            valid vote from this node, :const:`False` otherwise.

        Raises:
            ImproperVoteError: If there is already a vote,
                but the vote is invalid.

        """
        votes = list(backend.query.get_votes_by_block_id_and_voter(self.connection, block_id, self.me))

        if len(votes) > 1:
            raise exceptions.MultipleVotesError('Block {block_id} has {n_votes} votes from public key {me}'
                                                .format(block_id=block_id, n_votes=str(len(votes)), me=self.me))
        has_previous_vote = False
        if votes:
            if util.verify_vote_signature(voters, votes[0]):
                has_previous_vote = True
            else:
                raise exceptions.ImproperVoteError('Block {block_id} already has an incorrectly signed vote '
                                                   'from public key {me}'.format(block_id=block_id, me=self.me))

        return has_previous_vote

    def write_block(self, block):
        """Write a block to bigchain.

        Args:
            block (Block): block to write to bigchain.
        """

<<<<<<< HEAD
        return backend.query.write_block(self.connection, block.to_str(), durability=durability)
=======
        return backend.query.write_block(self.connection, block.to_str())
>>>>>>> fbda8888

    def transaction_exists(self, transaction_id):
        return backend.query.has_transaction(self.connection, transaction_id)

    def prepare_genesis_block(self):
        """Prepare a genesis block."""

        metadata = {'message': 'Hello World from the BigchainDB'}
        transaction = Transaction.create([self.me], [([self.me], 1)],
                                         metadata=metadata)

        # NOTE: The transaction model doesn't expose an API to generate a
        #       GENESIS transaction, as this is literally the only usage.
        transaction.operation = 'GENESIS'
        transaction = transaction.sign([self.me_private])

        # create the block
        return self.create_block([transaction])

    def create_genesis_block(self):
        """Create the genesis block

        Block created when bigchain is first initialized. This method is not atomic, there might be concurrency
        problems if multiple instances try to write the genesis block when the BigchainDB Federation is started,
        but it's a highly unlikely scenario.
        """

        # 1. create one transaction
        # 2. create the block with one transaction
        # 3. write the block to the bigchain

        blocks_count = backend.query.count_blocks(self.connection)

        if blocks_count:
            raise exceptions.GenesisBlockAlreadyExistsError('Cannot create the Genesis block')

        block = self.prepare_genesis_block()
        self.write_block(block)

        return block

    def vote(self, block_id, previous_block_id, decision, invalid_reason=None):
        """Create a signed vote for a block given the
        :attr:`previous_block_id` and the :attr:`decision` (valid/invalid).

        Args:
            block_id (str): The id of the block to vote on.
            previous_block_id (str): The id of the previous block.
            decision (bool): Whether the block is valid or invalid.
            invalid_reason (Optional[str]): Reason the block is invalid
        """

        if block_id == previous_block_id:
            raise exceptions.CyclicBlockchainError()

        vote = {
            'voting_for_block': block_id,
            'previous_block': previous_block_id,
            'is_block_valid': decision,
            'invalid_reason': invalid_reason,
            'timestamp': gen_timestamp()
        }

        vote_data = serialize(vote)
        signature = crypto.PrivateKey(self.me_private).sign(vote_data.encode())

        vote_signed = {
            'node_pubkey': self.me,
            'signature': signature.decode(),
            'vote': vote
        }

        return vote_signed

    def write_vote(self, vote):
        """Write the vote to the database."""
        return backend.query.write_vote(self.connection, vote)

    def get_last_voted_block(self):
        """Returns the last block that this node voted on."""

        return Block.from_dict(backend.query.get_last_voted_block(self.connection, self.me))

    def get_unvoted_blocks(self):
        """Return all the blocks that have not been voted on by this node.

        Returns:
            :obj:`list` of :obj:`dict`: a list of unvoted blocks
        """

        # XXX: should this return instaces of Block?
        return backend.query.get_unvoted_blocks(self.connection, self.me)

    def block_election_status(self, block_id, voters):
        """Tally the votes on a block, and return the status: valid, invalid, or undecided."""

        votes = list(backend.query.get_votes_by_block_id(self.connection, block_id))
        n_voters = len(voters)

        voter_counts = collections.Counter([vote['node_pubkey'] for vote in votes])
        for node in voter_counts:
            if voter_counts[node] > 1:
                raise exceptions.MultipleVotesError(
                    'Block {block_id} has multiple votes ({n_votes}) from voting node {node_id}'
                    .format(block_id=block_id, n_votes=str(voter_counts[node]), node_id=node))

        if len(votes) > n_voters:
            raise exceptions.MultipleVotesError('Block {block_id} has {n_votes} votes cast, but only {n_voters} voters'
                                                .format(block_id=block_id, n_votes=str(len(votes)),
                                                        n_voters=str(n_voters)))

        # vote_cast is the list of votes e.g. [True, True, False]
        vote_cast = [vote['vote']['is_block_valid'] for vote in votes]
        # prev_block are the ids of the nominal prev blocks e.g.
        # ['block1_id', 'block1_id', 'block2_id']
        prev_block = [vote['vote']['previous_block'] for vote in votes]
        # vote_validity checks whether a vote is valid
        # or invalid, e.g. [False, True, True]
        vote_validity = [self.consensus.verify_vote_signature(voters, vote) for vote in votes]

        # element-wise product of stated vote and validity of vote
        # vote_cast = [True, True, False] and
        # vote_validity = [False, True, True] gives
        # [True, False]
        # Only the correctly signed votes are tallied.
        vote_list = list(compress(vote_cast, vote_validity))

        # Total the votes. Here, valid and invalid refer
        # to the vote cast, not whether the vote itself
        # is valid or invalid.
        n_valid_votes = sum(vote_list)
        n_invalid_votes = len(vote_cast) - n_valid_votes

        # The use of ceiling and floor is to account for the case of an
        # even number of voters where half the voters have voted 'invalid'
        # and half 'valid'. In this case, the block should be marked invalid
        # to avoid a tie. In the case of an odd number of voters this is not
        # relevant, since one side must be a majority.
        if n_invalid_votes >= math.ceil(n_voters / 2):
            return Bigchain.BLOCK_INVALID
        elif n_valid_votes > math.floor(n_voters / 2):
            # The block could be valid, but we still need to check if votes
            # agree on the previous block.
            #
            # First, only consider blocks with legitimate votes
            prev_block_list = list(compress(prev_block, vote_validity))
            # Next, only consider the blocks with 'yes' votes
            prev_block_valid_list = list(compress(prev_block_list, vote_list))
            counts = collections.Counter(prev_block_valid_list)
            # Make sure the majority vote agrees on previous node.
            # The majority vote must be the most common, by definition.
            # If it's not, there is no majority agreement on the previous
            # block.
            if counts.most_common()[0][1] > math.floor(n_voters / 2):
                return Bigchain.BLOCK_VALID
            else:
                return Bigchain.BLOCK_INVALID
        else:
            return Bigchain.BLOCK_UNDECIDED<|MERGE_RESOLUTION|>--- conflicted
+++ resolved
@@ -61,11 +61,7 @@
         if not self.me or not self.me_private:
             raise exceptions.KeypairNotFoundException()
 
-<<<<<<< HEAD
-    def write_transaction(self, signed_transaction, durability='soft'):
-=======
     def write_transaction(self, signed_transaction):
->>>>>>> fbda8888
         """Write the transaction to bigchain.
 
         When first writing a transaction to the bigchain the transaction will be kept in a backlog until
@@ -321,38 +317,6 @@
         else:
             return None
 
-<<<<<<< HEAD
-    def get_transaction_by_metadata_id(self, metadata_id):
-        """Retrieves valid or undecided transactions related to a particular
-        metadata.
-
-        When creating a transaction one of the optional arguments is the
-        `metadata`. The metadata is a generic dict that contains extra
-        information that can be appended to the transaction.
-
-        To make it easy to query the bigchain for that particular metadata we
-        create a UUID for the metadata and store it with the transaction.
-
-        Args:
-            metadata_id (str): the id for this particular metadata.
-
-        Returns:
-            A list of valid or undecided transactions containing that metadata.
-            If no transaction exists with that metadata it returns an empty
-            list `[]`
-        """
-        txids = backend.query.get_txids_by_metadata_id(self.connection, metadata_id)
-        transactions = []
-        for txid in txids:
-            tx = self.get_transaction(txid)
-            # if a valid or undecided transaction exists append it to the list
-            # of transactions
-            if tx:
-                transactions.append(tx)
-        return transactions
-
-=======
->>>>>>> fbda8888
     def get_transactions_by_asset_id(self, asset_id):
         """Retrieves valid or undecided transactions related to a particular
         asset.
@@ -552,11 +516,7 @@
             block (Block): block to write to bigchain.
         """
 
-<<<<<<< HEAD
-        return backend.query.write_block(self.connection, block.to_str(), durability=durability)
-=======
         return backend.query.write_block(self.connection, block.to_str())
->>>>>>> fbda8888
 
     def transaction_exists(self, transaction_id):
         return backend.query.has_transaction(self.connection, transaction_id)
