<<<<<<< HEAD
"""Backend interfaces ..."""

# Include the backend interfaces
from bigchaindb.backend import changefeed, schema, query  # noqa
=======
from bigchaindb.backend.connection import connect  # noqa
>>>>>>> 753d7d4b
<|MERGE_RESOLUTION|>--- conflicted
+++ resolved
@@ -1,8 +1,6 @@
-<<<<<<< HEAD
 """Backend interfaces ..."""
 
 # Include the backend interfaces
 from bigchaindb.backend import changefeed, schema, query  # noqa
-=======
-from bigchaindb.backend.connection import connect  # noqa
->>>>>>> 753d7d4b
+
+from bigchaindb.backend.connection import connect  # noqa