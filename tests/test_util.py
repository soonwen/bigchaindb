from bigchaindb import util


def test_transform_create(b, user_sk, user_vk):
    tx = util.create_tx(user_vk, user_vk, None, 'CREATE')
    tx = util.transform_create(tx)
    tx = util.sign_tx(tx, b.me_private)

<<<<<<< HEAD
    assert tx['transaction']['current_owner'] == b.me
    assert tx['transaction']['new_owner'] == user_vk
=======
    assert tx['transaction']['fulfillments'][0]['current_owners'][0] == b.me
    assert tx['transaction']['conditions'][0]['new_owners'][0] == user_public_key
>>>>>>> caf7c0df
    assert util.verify_signature(tx)
<|MERGE_RESOLUTION|>--- conflicted
+++ resolved
@@ -6,11 +6,6 @@
     tx = util.transform_create(tx)
     tx = util.sign_tx(tx, b.me_private)
 
-<<<<<<< HEAD
-    assert tx['transaction']['current_owner'] == b.me
-    assert tx['transaction']['new_owner'] == user_vk
-=======
     assert tx['transaction']['fulfillments'][0]['current_owners'][0] == b.me
-    assert tx['transaction']['conditions'][0]['new_owners'][0] == user_public_key
->>>>>>> caf7c0df
+    assert tx['transaction']['conditions'][0]['new_owners'][0] == user_vk
     assert util.verify_signature(tx)
