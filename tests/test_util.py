import pytest
import queue


@pytest.fixture
def mock_queue(monkeypatch):

    class MockQueue:
        items = []

        def get(self, timeout=None):
            try:
                return self.items.pop()
            except IndexError:
                if timeout:
                    raise queue.Empty()
                raise

        def put(self, item):
            self.items.append(item)

    mockqueue = MockQueue()

    monkeypatch.setattr('queue.Queue', lambda: mockqueue)
    return mockqueue


<<<<<<< HEAD
def test_transform_create(b, user_sk, user_vk):
    tx = util.create_tx(user_vk, user_vk, None, 'CREATE')
=======
def test_transform_create(b, user_private_key, user_public_key):
    from bigchaindb import util

    tx = util.create_tx(user_public_key, user_public_key, None, 'CREATE')
>>>>>>> ac47f63b
    tx = util.transform_create(tx)
    tx = util.sign_tx(tx, b.me_private)

    assert tx['transaction']['fulfillments'][0]['current_owners'][0] == b.me
    assert tx['transaction']['conditions'][0]['new_owners'][0] == user_vk
    assert util.verify_signature(tx)


def test_empty_pool_is_populated_with_instances(mock_queue):
    from bigchaindb import util

    pool = util.pool(lambda: 'hello', 4)

    assert len(mock_queue.items) == 0

    with pool() as instance:
        assert instance == 'hello'
    assert len(mock_queue.items) == 1

    with pool() as instance:
        assert instance == 'hello'
    assert len(mock_queue.items) == 2

    with pool() as instance:
        assert instance == 'hello'
    assert len(mock_queue.items) == 3

    with pool() as instance:
        assert instance == 'hello'
    assert len(mock_queue.items) == 4

    with pool() as instance:
        assert instance == 'hello'
    assert len(mock_queue.items) == 4


def test_pool_blocks_if_no_instances_available(mock_queue):
    from bigchaindb import util

    pool = util.pool(lambda: 'hello', 4)

    assert len(mock_queue.items) == 0

    # We need to manually trigger the `__enter__` method so the context
    # manager will "hang" and not return the resource to the pool
    assert pool().__enter__() == 'hello'
    assert len(mock_queue.items) == 0

    assert pool().__enter__() == 'hello'
    assert len(mock_queue.items) == 0

    assert pool().__enter__() == 'hello'
    assert len(mock_queue.items) == 0

    # We need to keep a reference of the last context manager so we can
    # manually release the resource
    last = pool()
    assert last.__enter__() == 'hello'
    assert len(mock_queue.items) == 0

    # This would block using `queue.Queue` but since we mocked it it will
    # just raise a IndexError because it's trying to pop from an empty list.
    with pytest.raises(IndexError):
        assert pool().__enter__() == 'hello'
    assert len(mock_queue.items) == 0

    # Release the last resource
    last.__exit__(None, None, None)
    assert len(mock_queue.items) == 1

    assert pool().__enter__() == 'hello'
    assert len(mock_queue.items) == 0


def test_pool_raises_empty_exception_when_timeout(mock_queue):
    from bigchaindb import util

    pool = util.pool(lambda: 'hello', 1, timeout=1)

    assert len(mock_queue.items) == 0

    with pool() as instance:
        assert instance == 'hello'
    assert len(mock_queue.items) == 1

    # take the only resource available
    assert pool().__enter__() == 'hello'

    with pytest.raises(queue.Empty):
        with pool() as instance:
            assert instance == 'hello'
<|MERGE_RESOLUTION|>--- conflicted
+++ resolved
@@ -25,15 +25,9 @@
     return mockqueue
 
 
-<<<<<<< HEAD
 def test_transform_create(b, user_sk, user_vk):
+    from bigchaindb import util
     tx = util.create_tx(user_vk, user_vk, None, 'CREATE')
-=======
-def test_transform_create(b, user_private_key, user_public_key):
-    from bigchaindb import util
-
-    tx = util.create_tx(user_public_key, user_public_key, None, 'CREATE')
->>>>>>> ac47f63b
     tx = util.transform_create(tx)
     tx = util.sign_tx(tx, b.me_private)
 
