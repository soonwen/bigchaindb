import pytest
from unittest.mock import patch

from ..db.conftest import inputs  # noqa


@pytest.mark.usefixtures('inputs')
def test_asset_transfer(b, user_pk, user_sk):
    from bigchaindb.models import Transaction

    tx_input = b.get_owned_ids(user_pk).pop()
    tx_create = b.get_transaction(tx_input.txid)

<<<<<<< HEAD
    tx_transfer = Transaction.transfer(tx_create.to_inputs(), [user_pk],
=======
    tx_transfer = Transaction.transfer(tx_create.to_inputs(), [([user_vk], 1)],
>>>>>>> 795467c0
                                       tx_create.asset)
    tx_transfer_signed = tx_transfer.sign([user_sk])

    assert tx_transfer_signed.validate(b) == tx_transfer_signed
    assert tx_transfer_signed.asset.data_id == tx_create.asset.data_id


<<<<<<< HEAD
def test_validate_bad_asset_creation(b, user_pk):
    from bigchaindb.models import Transaction

    # `divisible` needs to be a boolean
    tx = Transaction.create([b.me], [user_pk])
=======
def test_validate_bad_asset_creation(b, user_vk):
    from bigchaindb.models import Transaction, Asset

    # `divisible` needs to be a boolean
    tx = Transaction.create([b.me], [([user_vk], 1)])
>>>>>>> 795467c0
    tx.asset.divisible = 1
    with patch.object(Asset, 'validate_asset', return_value=None):
        tx_signed = tx.sign([b.me_private])
    with pytest.raises(TypeError):
        tx_signed.validate(b)

    # `refillable` needs to be a boolean
<<<<<<< HEAD
    tx = Transaction.create([b.me], [user_pk])
=======
    tx = Transaction.create([b.me], [([user_vk], 1)])
>>>>>>> 795467c0
    tx.asset.refillable = 1
    with patch.object(Asset, 'validate_asset', return_value=None):
        tx_signed = tx.sign([b.me_private])
    with pytest.raises(TypeError):
        b.validate_transaction(tx_signed)

    # `updatable` needs to be a boolean
<<<<<<< HEAD
    tx = Transaction.create([b.me], [user_pk])
=======
    tx = Transaction.create([b.me], [([user_vk], 1)])
>>>>>>> 795467c0
    tx.asset.updatable = 1
    with patch.object(Asset, 'validate_asset', return_value=None):
        tx_signed = tx.sign([b.me_private])
    with pytest.raises(TypeError):
        b.validate_transaction(tx_signed)

    # `data` needs to be a dictionary
<<<<<<< HEAD
    tx = Transaction.create([b.me], [user_pk])
=======
    tx = Transaction.create([b.me], [([user_vk], 1)])
>>>>>>> 795467c0
    tx.asset.data = 'a'
    with patch.object(Asset, 'validate_asset', return_value=None):
        tx_signed = tx.sign([b.me_private])
    with pytest.raises(TypeError):
        b.validate_transaction(tx_signed)

<<<<<<< HEAD
    # TODO: Check where to test for the amount
    """
    tx = b.create_transaction(b.me, user_pk, None, 'CREATE')
    tx['transaction']['conditions'][0]['amount'] = 'a'
    tx['id'] = get_hash_data(tx['transaction'])
    tx_signed = b.sign_transaction(tx, b.me_private)
    with pytest.raises(TypeError):
        b.validate_transaction(tx_signed)

    tx = b.create_transaction(b.me, user_pk, None, 'CREATE')
    tx['transaction']['conditions'][0]['amount'] = 2
    tx['transaction']['asset'].update({'divisible': False})
    tx['id'] = get_hash_data(tx['transaction'])
    tx_signed = b.sign_transaction(tx, b.me_private)
    with pytest.raises(AmountError):
        b.validate_transaction(tx_signed)

    tx = b.create_transaction(b.me, user_pk, None, 'CREATE')
    tx['transaction']['conditions'][0]['amount'] = 0
    tx['id'] = get_hash_data(tx['transaction'])
    tx_signed = b.sign_transaction(tx, b.me_private)
    with pytest.raises(AmountError):
        b.validate_transaction(tx_signed)
    """

=======
>>>>>>> 795467c0

@pytest.mark.usefixtures('inputs')
def test_validate_transfer_asset_id_mismatch(b, user_pk, user_sk):
    from bigchaindb.common.exceptions import AssetIdMismatch
    from bigchaindb.models import Transaction

    tx_create = b.get_owned_ids(user_pk).pop()
    tx_create = b.get_transaction(tx_create.txid)
<<<<<<< HEAD
    tx_transfer = Transaction.transfer(tx_create.to_inputs(), [user_pk],
=======
    tx_transfer = Transaction.transfer(tx_create.to_inputs(), [([user_vk], 1)],
>>>>>>> 795467c0
                                       tx_create.asset)
    tx_transfer.asset.data_id = 'aaa'
    tx_transfer_signed = tx_transfer.sign([user_sk])
    with pytest.raises(AssetIdMismatch):
        tx_transfer_signed.validate(b)


def test_get_asset_id_create_transaction(b, user_pk):
    from bigchaindb.models import Transaction, Asset

<<<<<<< HEAD
    tx_create = Transaction.create([b.me], [user_pk])
=======
    tx_create = Transaction.create([b.me], [([user_vk], 1)])
>>>>>>> 795467c0
    asset_id = Asset.get_asset_id(tx_create)

    assert asset_id == tx_create.asset.data_id


@pytest.mark.usefixtures('inputs')
def test_get_asset_id_transfer_transaction(b, user_pk, user_sk):
    from bigchaindb.models import Transaction, Asset

    tx_create = b.get_owned_ids(user_pk).pop()
    tx_create = b.get_transaction(tx_create.txid)
    # create a transfer transaction
<<<<<<< HEAD
    tx_transfer = Transaction.transfer(tx_create.to_inputs(), [user_pk],
=======
    tx_transfer = Transaction.transfer(tx_create.to_inputs(), [([user_vk], 1)],
>>>>>>> 795467c0
                                       tx_create.asset)
    tx_transfer_signed = tx_transfer.sign([user_sk])
    # create a block
    block = b.create_block([tx_transfer_signed])
    b.write_block(block, durability='hard')
    # vote the block valid
    vote = b.vote(block.id, b.get_last_voted_block().id, True)
    b.write_vote(vote)
    asset_id = Asset.get_asset_id(tx_transfer)

    assert asset_id == tx_transfer.asset.data_id


def test_asset_id_mismatch(b, user_pk):
    from bigchaindb.models import Transaction, Asset
    from bigchaindb.common.exceptions import AssetIdMismatch

<<<<<<< HEAD
    tx1 = Transaction.create([b.me], [user_pk])
    tx2 = Transaction.create([b.me], [user_pk])
=======
    tx1 = Transaction.create([b.me], [([user_vk], 1)])
    tx2 = Transaction.create([b.me], [([user_vk], 1)])
>>>>>>> 795467c0

    with pytest.raises(AssetIdMismatch):
        Asset.get_asset_id([tx1, tx2])


@pytest.mark.usefixtures('inputs')
def test_get_txs_by_asset_id(b, user_pk, user_sk):
    from bigchaindb.models import Transaction

    tx_create = b.get_owned_ids(user_pk).pop()
    tx_create = b.get_transaction(tx_create.txid)
    asset_id = tx_create.asset.data_id
    txs = b.get_txs_by_asset_id(asset_id)

    assert len(txs) == 1
    assert txs[0].id == tx_create.id
    assert txs[0].asset.data_id == asset_id

    # create a transfer transaction
<<<<<<< HEAD
    tx_transfer = Transaction.transfer(tx_create.to_inputs(), [user_pk],
=======
    tx_transfer = Transaction.transfer(tx_create.to_inputs(), [([user_vk], 1)],
>>>>>>> 795467c0
                                       tx_create.asset)
    tx_transfer_signed = tx_transfer.sign([user_sk])
    # create the block
    block = b.create_block([tx_transfer_signed])
    b.write_block(block, durability='hard')
    # vote the block valid
    vote = b.vote(block.id, b.get_last_voted_block().id, True)
    b.write_vote(vote)

    txs = b.get_txs_by_asset_id(asset_id)

    assert len(txs) == 2
    assert tx_create.id in [t.id for t in txs]
    assert tx_transfer.id in [t.id for t in txs]
    assert asset_id == txs[0].asset.data_id
    assert asset_id == txs[1].asset.data_id


@pytest.mark.usefixtures('inputs')
def test_get_asset_by_id(b, user_vk, user_sk):
    from bigchaindb.models import Transaction

    tx_create = b.get_owned_ids(user_vk).pop()
    tx_create = b.get_transaction(tx_create.txid)
    asset_id = tx_create.asset.data_id

    # create a transfer transaction
    tx_transfer = Transaction.transfer(tx_create.to_inputs(), [([user_vk], 1)],
                                       tx_create.asset)
    tx_transfer_signed = tx_transfer.sign([user_sk])
    # create the block
    block = b.create_block([tx_transfer_signed])
    b.write_block(block, durability='hard')
    # vote the block valid
    vote = b.vote(block.id, b.get_last_voted_block().id, True)
    b.write_vote(vote)

    txs = b.get_txs_by_asset_id(asset_id)
    assert len(txs) == 2

    asset = b.get_asset_by_id(asset_id)
    assert asset == tx_create.asset


def test_create_invalid_divisible_asset(b, user_vk, user_sk):
    from bigchaindb.models import Transaction, Asset
    from bigchaindb.common.exceptions import AmountError

    # non divisible assets cannot have amount > 1
    # Transaction.__init__ should raise an exception
    asset = Asset(divisible=False)
    with pytest.raises(AmountError):
        Transaction.create([user_vk], [([user_vk], 2)], asset=asset)

    # divisible assets need to have an amount > 1
    # Transaction.__init__ should raise an exception
    asset = Asset(divisible=True)
    with pytest.raises(AmountError):
        Transaction.create([user_vk], [([user_vk], 1)], asset=asset)

    # even if a transaction is badly constructed the server should raise the
    # exception
    asset = Asset(divisible=False)
    with patch.object(Asset, 'validate_asset', return_value=None):
        tx = Transaction.create([user_vk], [([user_vk], 2)], asset=asset)
        tx_signed = tx.sign([user_sk])
    with pytest.raises(AmountError):
        tx_signed.validate(b)
    assert b.is_valid_transaction(tx_signed) is False

    asset = Asset(divisible=True)
    with patch.object(Asset, 'validate_asset', return_value=None):
        tx = Transaction.create([user_vk], [([user_vk], 1)], asset=asset)
        tx_signed = tx.sign([user_sk])
    with pytest.raises(AmountError):
        tx_signed.validate(b)
    assert b.is_valid_transaction(tx_signed) is False


def test_create_valid_divisible_asset(b, user_vk, user_sk):
    from bigchaindb.models import Transaction, Asset

    asset = Asset(divisible=True)
    tx = Transaction.create([user_vk], [([user_vk], 2)], asset=asset)
    tx_signed = tx.sign([user_sk])
    assert b.is_valid_transaction(tx_signed)<|MERGE_RESOLUTION|>--- conflicted
+++ resolved
@@ -11,11 +11,7 @@
     tx_input = b.get_owned_ids(user_pk).pop()
     tx_create = b.get_transaction(tx_input.txid)
 
-<<<<<<< HEAD
-    tx_transfer = Transaction.transfer(tx_create.to_inputs(), [user_pk],
-=======
-    tx_transfer = Transaction.transfer(tx_create.to_inputs(), [([user_vk], 1)],
->>>>>>> 795467c0
+    tx_transfer = Transaction.transfer(tx_create.to_inputs(), [([user_pk], 1)],
                                        tx_create.asset)
     tx_transfer_signed = tx_transfer.sign([user_sk])
 
@@ -23,19 +19,11 @@
     assert tx_transfer_signed.asset.data_id == tx_create.asset.data_id
 
 
-<<<<<<< HEAD
 def test_validate_bad_asset_creation(b, user_pk):
-    from bigchaindb.models import Transaction
+    from bigchaindb.models import Transaction, Asset
 
     # `divisible` needs to be a boolean
-    tx = Transaction.create([b.me], [user_pk])
-=======
-def test_validate_bad_asset_creation(b, user_vk):
-    from bigchaindb.models import Transaction, Asset
-
-    # `divisible` needs to be a boolean
-    tx = Transaction.create([b.me], [([user_vk], 1)])
->>>>>>> 795467c0
+    tx = Transaction.create([b.me], [([user_pk], 1)])
     tx.asset.divisible = 1
     with patch.object(Asset, 'validate_asset', return_value=None):
         tx_signed = tx.sign([b.me_private])
@@ -43,11 +31,7 @@
         tx_signed.validate(b)
 
     # `refillable` needs to be a boolean
-<<<<<<< HEAD
-    tx = Transaction.create([b.me], [user_pk])
-=======
-    tx = Transaction.create([b.me], [([user_vk], 1)])
->>>>>>> 795467c0
+    tx = Transaction.create([b.me], [([user_pk], 1)])
     tx.asset.refillable = 1
     with patch.object(Asset, 'validate_asset', return_value=None):
         tx_signed = tx.sign([b.me_private])
@@ -55,11 +39,7 @@
         b.validate_transaction(tx_signed)
 
     # `updatable` needs to be a boolean
-<<<<<<< HEAD
-    tx = Transaction.create([b.me], [user_pk])
-=======
-    tx = Transaction.create([b.me], [([user_vk], 1)])
->>>>>>> 795467c0
+    tx = Transaction.create([b.me], [([user_pk], 1)])
     tx.asset.updatable = 1
     with patch.object(Asset, 'validate_asset', return_value=None):
         tx_signed = tx.sign([b.me_private])
@@ -67,45 +47,13 @@
         b.validate_transaction(tx_signed)
 
     # `data` needs to be a dictionary
-<<<<<<< HEAD
-    tx = Transaction.create([b.me], [user_pk])
-=======
-    tx = Transaction.create([b.me], [([user_vk], 1)])
->>>>>>> 795467c0
+    tx = Transaction.create([b.me], [([user_pk], 1)])
     tx.asset.data = 'a'
     with patch.object(Asset, 'validate_asset', return_value=None):
         tx_signed = tx.sign([b.me_private])
     with pytest.raises(TypeError):
         b.validate_transaction(tx_signed)
 
-<<<<<<< HEAD
-    # TODO: Check where to test for the amount
-    """
-    tx = b.create_transaction(b.me, user_pk, None, 'CREATE')
-    tx['transaction']['conditions'][0]['amount'] = 'a'
-    tx['id'] = get_hash_data(tx['transaction'])
-    tx_signed = b.sign_transaction(tx, b.me_private)
-    with pytest.raises(TypeError):
-        b.validate_transaction(tx_signed)
-
-    tx = b.create_transaction(b.me, user_pk, None, 'CREATE')
-    tx['transaction']['conditions'][0]['amount'] = 2
-    tx['transaction']['asset'].update({'divisible': False})
-    tx['id'] = get_hash_data(tx['transaction'])
-    tx_signed = b.sign_transaction(tx, b.me_private)
-    with pytest.raises(AmountError):
-        b.validate_transaction(tx_signed)
-
-    tx = b.create_transaction(b.me, user_pk, None, 'CREATE')
-    tx['transaction']['conditions'][0]['amount'] = 0
-    tx['id'] = get_hash_data(tx['transaction'])
-    tx_signed = b.sign_transaction(tx, b.me_private)
-    with pytest.raises(AmountError):
-        b.validate_transaction(tx_signed)
-    """
-
-=======
->>>>>>> 795467c0
 
 @pytest.mark.usefixtures('inputs')
 def test_validate_transfer_asset_id_mismatch(b, user_pk, user_sk):
@@ -114,11 +62,7 @@
 
     tx_create = b.get_owned_ids(user_pk).pop()
     tx_create = b.get_transaction(tx_create.txid)
-<<<<<<< HEAD
-    tx_transfer = Transaction.transfer(tx_create.to_inputs(), [user_pk],
-=======
-    tx_transfer = Transaction.transfer(tx_create.to_inputs(), [([user_vk], 1)],
->>>>>>> 795467c0
+    tx_transfer = Transaction.transfer(tx_create.to_inputs(), [([user_pk], 1)],
                                        tx_create.asset)
     tx_transfer.asset.data_id = 'aaa'
     tx_transfer_signed = tx_transfer.sign([user_sk])
@@ -129,11 +73,7 @@
 def test_get_asset_id_create_transaction(b, user_pk):
     from bigchaindb.models import Transaction, Asset
 
-<<<<<<< HEAD
-    tx_create = Transaction.create([b.me], [user_pk])
-=======
-    tx_create = Transaction.create([b.me], [([user_vk], 1)])
->>>>>>> 795467c0
+    tx_create = Transaction.create([b.me], [([user_pk], 1)])
     asset_id = Asset.get_asset_id(tx_create)
 
     assert asset_id == tx_create.asset.data_id
@@ -146,11 +86,7 @@
     tx_create = b.get_owned_ids(user_pk).pop()
     tx_create = b.get_transaction(tx_create.txid)
     # create a transfer transaction
-<<<<<<< HEAD
-    tx_transfer = Transaction.transfer(tx_create.to_inputs(), [user_pk],
-=======
-    tx_transfer = Transaction.transfer(tx_create.to_inputs(), [([user_vk], 1)],
->>>>>>> 795467c0
+    tx_transfer = Transaction.transfer(tx_create.to_inputs(), [([user_pk], 1)],
                                        tx_create.asset)
     tx_transfer_signed = tx_transfer.sign([user_sk])
     # create a block
@@ -168,13 +104,8 @@
     from bigchaindb.models import Transaction, Asset
     from bigchaindb.common.exceptions import AssetIdMismatch
 
-<<<<<<< HEAD
-    tx1 = Transaction.create([b.me], [user_pk])
-    tx2 = Transaction.create([b.me], [user_pk])
-=======
-    tx1 = Transaction.create([b.me], [([user_vk], 1)])
-    tx2 = Transaction.create([b.me], [([user_vk], 1)])
->>>>>>> 795467c0
+    tx1 = Transaction.create([b.me], [([user_pk], 1)])
+    tx2 = Transaction.create([b.me], [([user_pk], 1)])
 
     with pytest.raises(AssetIdMismatch):
         Asset.get_asset_id([tx1, tx2])
@@ -194,11 +125,7 @@
     assert txs[0].asset.data_id == asset_id
 
     # create a transfer transaction
-<<<<<<< HEAD
-    tx_transfer = Transaction.transfer(tx_create.to_inputs(), [user_pk],
-=======
-    tx_transfer = Transaction.transfer(tx_create.to_inputs(), [([user_vk], 1)],
->>>>>>> 795467c0
+    tx_transfer = Transaction.transfer(tx_create.to_inputs(), [([user_pk], 1)],
                                        tx_create.asset)
     tx_transfer_signed = tx_transfer.sign([user_sk])
     # create the block
