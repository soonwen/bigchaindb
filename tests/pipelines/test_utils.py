import pytest
from unittest.mock import Mock

from multipipes import Pipe
from bigchaindb import Bigchain
from bigchaindb.backend.connection import Connection
from bigchaindb.pipelines.utils import ChangeFeed


@pytest.fixture
def mock_changefeed_data():
    return [
        {
            'new_val': 'seems like we have an insert here',
            'old_val': None,
        }, {
            'new_val': None,
            'old_val': 'seems like we have a delete here',
        }, {
            'new_val': 'seems like we have an update here',
            'old_val': 'seems like we have an update here',
        }
    ]


@pytest.fixture
def mock_changefeed_bigchain(mock_changefeed_data):
<<<<<<< HEAD
    connection = Connection()
=======
    connection = Connection(host=None, port=None, dbname=None)
>>>>>>> f725279a
    connection.run = Mock(return_value=mock_changefeed_data)
    return Bigchain(connection=connection)


def test_changefeed_insert(mock_changefeed_bigchain):
    outpipe = Pipe()
    changefeed = ChangeFeed('backlog', ChangeFeed.INSERT, bigchain=mock_changefeed_bigchain)
    changefeed.outqueue = outpipe
    changefeed.run_forever()
    assert outpipe.get() == 'seems like we have an insert here'
    assert outpipe.qsize() == 0


def test_changefeed_delete(mock_changefeed_bigchain):
    outpipe = Pipe()
    changefeed = ChangeFeed('backlog', ChangeFeed.DELETE, bigchain=mock_changefeed_bigchain)
    changefeed.outqueue = outpipe
    changefeed.run_forever()
    assert outpipe.get() == 'seems like we have a delete here'
    assert outpipe.qsize() == 0


def test_changefeed_update(mock_changefeed_bigchain):
    outpipe = Pipe()
    changefeed = ChangeFeed('backlog', ChangeFeed.UPDATE, bigchain=mock_changefeed_bigchain)
    changefeed.outqueue = outpipe
    changefeed.run_forever()
    assert outpipe.get() == 'seems like we have an update here'
    assert outpipe.qsize() == 0


def test_changefeed_multiple_operations(mock_changefeed_bigchain):
    outpipe = Pipe()
    changefeed = ChangeFeed('backlog',
                            ChangeFeed.INSERT | ChangeFeed.UPDATE,
                            bigchain=mock_changefeed_bigchain)
    changefeed.outqueue = outpipe
    changefeed.run_forever()
    assert outpipe.get() == 'seems like we have an insert here'
    assert outpipe.get() == 'seems like we have an update here'
    assert outpipe.qsize() == 0


def test_changefeed_prefeed(mock_changefeed_bigchain):
    outpipe = Pipe()
    changefeed = ChangeFeed('backlog',
                            ChangeFeed.INSERT,
                            prefeed=[1, 2, 3],
                            bigchain=mock_changefeed_bigchain)
    changefeed.outqueue = outpipe
    changefeed.run_forever()
    assert outpipe.qsize() == 4<|MERGE_RESOLUTION|>--- conflicted
+++ resolved
@@ -25,11 +25,7 @@
 
 @pytest.fixture
 def mock_changefeed_bigchain(mock_changefeed_data):
-<<<<<<< HEAD
-    connection = Connection()
-=======
     connection = Connection(host=None, port=None, dbname=None)
->>>>>>> f725279a
     connection.run = Mock(return_value=mock_changefeed_data)
     return Bigchain(connection=connection)
 
