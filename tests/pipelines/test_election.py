--- conflicted
+++ resolved
@@ -28,15 +28,10 @@
     b.write_block(test_block)
 
     # split_vote (invalid)
-<<<<<<< HEAD
-    votes = [member.vote(test_block.id, 'abc', True) for member in test_federation[:2]] + \
-            [member.vote(test_block.id, 'abc', False) for member in test_federation[2:]]
-=======
     votes = [member.vote(test_block.id, 'a' * 64, True)
              for member in test_federation[:2]] + \
             [member.vote(test_block.id, 'b' * 64, False)
              for member in test_federation[2:]]
->>>>>>> f725279a
 
     # cast votes
     for vote in votes:
@@ -67,15 +62,10 @@
     b.write_block(test_block)
 
     # split vote over prev node
-<<<<<<< HEAD
-    votes = [member.vote(test_block.id, 'abc', True) for member in test_federation[:2]] + \
-            [member.vote(test_block.id, 'def', True) for member in test_federation[2:]]
-=======
     votes = [member.vote(test_block.id, 'a' * 64, True)
              for member in test_federation[:2]] + \
             [member.vote(test_block.id, 'b' * 64, True)
              for member in test_federation[2:]]
->>>>>>> f725279a
 
     # cast votes
     for vote in votes:
@@ -130,10 +120,6 @@
 
     time.sleep(1)
     backlog_tx, status = b.get_transaction(tx1.id, include_status=True)
-<<<<<<< HEAD
-    # backlog_tx = b.connection.run(r.table('backlog').get(tx1.id))
-=======
->>>>>>> f725279a
     assert status == b.TX_IN_BACKLOG
     assert backlog_tx == tx1
 
