from time import sleep

import pytest


@pytest.mark.skipif(reason='Some tests throw a ResourceWarning that might result in some weird '
                           'exceptions while running the tests. The problem seems to *not* '
                           'interfere with the correctness of the tests. ')
def test_remove_unclosed_sockets():
    pass


# TODO: Get rid of this and move to conftest
def dummy_tx():
    import bigchaindb
    from bigchaindb.models import Transaction
    b = bigchaindb.Bigchain()
    tx = Transaction.create([b.me], [([b.me], 1)])
    tx = tx.sign([b.me_private])
    return tx


# TODO: Get rid of this and move to conftest
def dummy_block():
    import bigchaindb
    b = bigchaindb.Bigchain()
    block = b.create_block([dummy_tx()])
    return block


class TestBigchainApi(object):
    def test_get_last_voted_block_cyclic_blockchain(self, b, monkeypatch):
        from bigchaindb.common.crypto import PrivateKey
        from bigchaindb.common.exceptions import CyclicBlockchainError
        from bigchaindb.common.util import serialize
        from bigchaindb.models import Transaction

        b.create_genesis_block()

        tx = Transaction.create([b.me], [([b.me], 1)])
        tx = tx.sign([b.me_private])
        monkeypatch.setattr('time.time', lambda: 1)
        block1 = b.create_block([tx])
        b.write_block(block1, durability='hard')

        # Manipulate vote to create a cyclic Blockchain
        vote = b.vote(block1.id, b.get_last_voted_block().id, True)
        vote['vote']['previous_block'] = block1.id
        vote_data = serialize(vote['vote'])
        vote['signature'] = PrivateKey(b.me_private).sign(vote_data.encode())
        b.write_vote(vote)

        with pytest.raises(CyclicBlockchainError):
            b.get_last_voted_block()

    def test_try_voting_while_constructing_cyclic_blockchain(self, b,
                                                             monkeypatch):
        from bigchaindb.common.exceptions import CyclicBlockchainError
        from bigchaindb.models import Transaction

        b.create_genesis_block()

        tx = Transaction.create([b.me], [([b.me], 1)])
        tx = tx.sign([b.me_private])
        block1 = b.create_block([tx])

        # We can simply submit twice the same block id and check if `Bigchain`
        # throws
        with pytest.raises(CyclicBlockchainError):
            b.vote(block1.id, block1.id, True)

    def test_has_previous_vote_when_already_voted(self, b, monkeypatch):
        from bigchaindb.models import Transaction

        b.create_genesis_block()

        tx = Transaction.create([b.me], [([b.me], 1)])
        tx = tx.sign([b.me_private])

        monkeypatch.setattr('time.time', lambda: 1)
        block = b.create_block([tx])
        b.write_block(block, durability='hard')

        assert b.has_previous_vote(block.id, block.voters) is False

        vote = b.vote(block.id, b.get_last_voted_block().id, True)
        b.write_vote(vote)

        assert b.has_previous_vote(block.id, block.voters) is True


    def test_get_transactions_for_metadata_mismatch(self, b):
        matches = b.get_tx_by_metadata_id('missing')
        assert not matches

    def test_get_spent_with_double_spend(self, b, monkeypatch):
        from bigchaindb.common.exceptions import DoubleSpend
        from bigchaindb.models import Transaction

        b.create_genesis_block()

        tx = Transaction.create([b.me], [([b.me], 1)])
        tx = tx.sign([b.me_private])

        monkeypatch.setattr('time.time', lambda: 1)
        block1 = b.create_block([tx])
        b.write_block(block1, durability='hard')

        monkeypatch.setattr('time.time', lambda: 2)
        transfer_tx = Transaction.transfer(tx.to_inputs(), [([b.me], 1)],
                                           tx.asset)
        transfer_tx = transfer_tx.sign([b.me_private])
        block2 = b.create_block([transfer_tx])
        b.write_block(block2, durability='hard')

        monkeypatch.setattr('time.time', lambda: 3)
        transfer_tx2 = Transaction.transfer(tx.to_inputs(), [([b.me], 1)],
                                            tx.asset)
        transfer_tx2 = transfer_tx2.sign([b.me_private])
        block3 = b.create_block([transfer_tx2])
        b.write_block(block3, durability='hard')

        # Vote both block2 and block3 valid to provoke a double spend
        vote = b.vote(block2.id, b.get_last_voted_block().id, True)
        b.write_vote(vote)
        vote = b.vote(block3.id, b.get_last_voted_block().id, True)
        b.write_vote(vote)

        with pytest.raises(DoubleSpend):
            b.get_spent(tx.id, 0)

    def test_get_block_status_for_tx_with_double_spend(self, b, monkeypatch):
        from bigchaindb.common.exceptions import DoubleSpend
        from bigchaindb.models import Transaction

        b.create_genesis_block()

        tx = Transaction.create([b.me], [([b.me], 1)])
        tx = tx.sign([b.me_private])

        monkeypatch.setattr('time.time', lambda: 1)
        block1 = b.create_block([tx])
        b.write_block(block1, durability='hard')

        monkeypatch.setattr('time.time', lambda: 2)
        block2 = b.create_block([tx])
        b.write_block(block2, durability='hard')

        # Vote both blocks valid (creating a double spend)
        vote = b.vote(block1.id, b.get_last_voted_block().id, True)
        b.write_vote(vote)
        vote = b.vote(block2.id, b.get_last_voted_block().id, True)
        b.write_vote(vote)

        with pytest.raises(DoubleSpend):
            b.get_blocks_status_containing_tx(tx.id)

    def test_get_transaction_in_invalid_and_valid_block(self, monkeypatch, b):
        from bigchaindb.models import Transaction

        b.create_genesis_block()

        monkeypatch.setattr('time.time', lambda: 1)
        tx1 = Transaction.create([b.me], [([b.me], 1)])
        tx1 = tx1.sign([b.me_private])
        block1 = b.create_block([tx1])
        b.write_block(block1, durability='hard')

        monkeypatch.setattr('time.time', lambda: 2)
        tx2 = Transaction.create([b.me], [([b.me], 1)])
        tx2 = tx2.sign([b.me_private])
        block2 = b.create_block([tx2])
        b.write_block(block2, durability='hard')

        # vote the first block invalid
        vote = b.vote(block1.id, b.get_last_voted_block().id, False)
        b.write_vote(vote)

        # vote the second block valid
        vote = b.vote(block2.id, b.get_last_voted_block().id, True)
        b.write_vote(vote)

        assert b.get_transaction(tx1.id) is None
        assert b.get_transaction(tx2.id) == tx2

    def test_get_transactions_for_metadata(self, b, user_pk):
        from bigchaindb.models import Transaction

        metadata = {'msg': 'Hello BigchainDB!'}
<<<<<<< HEAD
        tx = Transaction.create([b.me], [user_pk], metadata=metadata)
=======
        tx = Transaction.create([b.me], [([user_vk], 1)], metadata=metadata)
>>>>>>> 795467c0

        block = b.create_block([tx])
        b.write_block(block, durability='hard')

        matches = b.get_tx_by_payload_uuid(tx.metadata.data_id)
        assert len(matches) == 1
        assert matches[0].id == tx.id

    def test_get_transactions_for_metadata(self, b, user_pk):
        matches = b.get_tx_by_metadata_id('missing')
        assert not matches

    @pytest.mark.usefixtures('inputs')
    def test_write_transaction(self, b, user_pk, user_sk):
        from bigchaindb.models import Transaction

        input_tx = b.get_owned_ids(user_pk).pop()
        input_tx = b.get_transaction(input_tx.txid)
        inputs = input_tx.to_inputs()
<<<<<<< HEAD
        tx = Transaction.transfer(inputs, [user_pk], input_tx.asset)
=======
        tx = Transaction.transfer(inputs, [([user_vk], 1)], input_tx.asset)
>>>>>>> 795467c0
        tx = tx.sign([user_sk])
        response = b.write_transaction(tx)

        assert response['skipped'] == 0
        assert response['deleted'] == 0
        assert response['unchanged'] == 0
        assert response['errors'] == 0
        assert response['replaced'] == 0
        assert response['inserted'] == 1

    @pytest.mark.usefixtures('inputs')
    def test_read_transaction(self, b, user_pk, user_sk):
        from bigchaindb.models import Transaction

        input_tx = b.get_owned_ids(user_pk).pop()
        input_tx = b.get_transaction(input_tx.txid)
        inputs = input_tx.to_inputs()
<<<<<<< HEAD
        tx = Transaction.transfer(inputs, [user_pk], input_tx.asset)
=======
        tx = Transaction.transfer(inputs, [([user_vk], 1)], input_tx.asset)
>>>>>>> 795467c0
        tx = tx.sign([user_sk])
        b.write_transaction(tx)

        # create block and write it to the bighcain before retrieving the transaction
        block = b.create_block([tx])
        b.write_block(block, durability='hard')

        response, status = b.get_transaction(tx.id, include_status=True)
        # add validity information, which will be returned
        assert tx.to_dict() == response.to_dict()
        assert status == b.TX_UNDECIDED

    @pytest.mark.usefixtures('inputs')
    def test_read_transaction_invalid_block(self, b, user_pk, user_sk):
        from bigchaindb.models import Transaction

        input_tx = b.get_owned_ids(user_pk).pop()
        input_tx = b.get_transaction(input_tx.txid)
        inputs = input_tx.to_inputs()
<<<<<<< HEAD
        tx = Transaction.transfer(inputs, [user_pk], input_tx.asset)
=======
        tx = Transaction.transfer(inputs, [([user_vk], 1)], input_tx.asset)
>>>>>>> 795467c0
        tx = tx.sign([user_sk])
        # There's no need to b.write_transaction(tx) to the backlog

        # create block
        block = b.create_block([tx])
        b.write_block(block, durability='hard')

        # vote the block invalid
        vote = b.vote(block.id, b.get_last_voted_block().id, False)
        b.write_vote(vote)
        response = b.get_transaction(tx.id)

        # should be None, because invalid blocks are ignored
        # and a copy of the tx is not in the backlog
        assert response is None

    @pytest.mark.usefixtures('inputs')
    def test_read_transaction_invalid_block_and_backlog(self, b, user_pk, user_sk):
        from bigchaindb.models import Transaction

        input_tx = b.get_owned_ids(user_pk).pop()
        input_tx = b.get_transaction(input_tx.txid)
        inputs = input_tx.to_inputs()
<<<<<<< HEAD
        tx = Transaction.transfer(inputs, [user_pk], input_tx.asset)
=======
        tx = Transaction.transfer(inputs, [([user_vk], 1)], input_tx.asset)
>>>>>>> 795467c0
        tx = tx.sign([user_sk])

        # Make sure there's a copy of tx in the backlog
        b.write_transaction(tx)

        # create block
        block = b.create_block([tx])
        b.write_block(block, durability='hard')

        # vote the block invalid
        vote = b.vote(block.id, b.get_last_voted_block().id, False)
        b.write_vote(vote)

        # a copy of the tx is both in the backlog and in an invalid
        # block, so get_transaction should return a transaction,
        # and a status of TX_IN_BACKLOG
        response, status = b.get_transaction(tx.id, include_status=True)
        assert tx.to_dict() == response.to_dict()
        assert status == b.TX_IN_BACKLOG

    @pytest.mark.usefixtures('inputs')
    def test_genesis_block(self, b):
        import rethinkdb as r
        from bigchaindb.util import is_genesis_block
        from bigchaindb.db.utils import get_conn

        response = list(r.table('bigchain')
                        .filter(is_genesis_block)
                        .run(get_conn()))

        assert len(response) == 1
        block = response[0]
        assert len(block['block']['transactions']) == 1
        assert block['block']['transactions'][0]['transaction']['operation'] == 'GENESIS'
        assert block['block']['transactions'][0]['transaction']['fulfillments'][0]['input'] is None

    def test_create_genesis_block_fails_if_table_not_empty(self, b):
        import rethinkdb as r
        from bigchaindb.common.exceptions import GenesisBlockAlreadyExistsError
        from bigchaindb.util import is_genesis_block
        from bigchaindb.db.utils import get_conn

        b.create_genesis_block()

        with pytest.raises(GenesisBlockAlreadyExistsError):
            b.create_genesis_block()

        genesis_blocks = list(r.table('bigchain')
                              .filter(is_genesis_block)
                              .run(get_conn()))

        assert len(genesis_blocks) == 1

    @pytest.mark.skipif(reason='This test may not make sense after changing the chainification mode')
    def test_get_last_block(self, b):
        import rethinkdb as r
        from bigchaindb.db.utils import get_conn

        # get the number of blocks
        num_blocks = r.table('bigchain').count().run(get_conn())

        # get the last block
        last_block = b.get_last_block()

        assert last_block['block']['block_number'] == num_blocks - 1

    @pytest.mark.skipif(reason='This test may not make sense after changing the chainification mode')
    def test_get_last_block_id(self, b):
        last_block = b.get_last_block()
        last_block_id = b.get_last_block_id()

        assert last_block_id == last_block['id']

    @pytest.mark.skipif(reason='This test may not make sense after changing the chainification mode')
    def test_get_previous_block(self, b):
        last_block = b.get_last_block()
        new_block = b.create_block([])
        b.write_block(new_block, durability='hard')

        prev_block = b.get_previous_block(new_block)

        assert prev_block == last_block

    @pytest.mark.skipif(reason='This test may not make sense after changing the chainification mode')
    def test_get_previous_block_id(self, b):
        last_block = b.get_last_block()
        new_block = b.create_block([])
        b.write_block(new_block, durability='hard')

        prev_block_id = b.get_previous_block_id(new_block)

        assert prev_block_id == last_block['id']

    def test_create_empty_block(self, b):
        from bigchaindb.common.exceptions import OperationError

        with pytest.raises(OperationError) as excinfo:
            b.create_block([])

        assert excinfo.value.args[0] == 'Empty block creation is not allowed'

    @pytest.mark.usefixtures('inputs')
    def test_get_block_by_id(self, b):
        new_block = dummy_block()
        b.write_block(new_block, durability='hard')

        assert b.get_block(new_block.id) == new_block.to_dict()
        block, status = b.get_block(new_block.id, include_status=True)
        assert status == b.BLOCK_UNDECIDED

    def test_get_last_voted_block_returns_genesis_if_no_votes_has_been_casted(self, b):
        import rethinkdb as r
        from bigchaindb import util
        from bigchaindb.models import Block
        from bigchaindb.db.utils import get_conn

        b.create_genesis_block()
        genesis = list(r.table('bigchain')
                       .filter(util.is_genesis_block)
                       .run(get_conn()))[0]
        genesis = Block.from_dict(genesis)
        gb = b.get_last_voted_block()
        assert gb == genesis
        assert b.validate_block(gb) == gb

    def test_get_last_voted_block_returns_the_correct_block_same_timestamp(self, b, monkeypatch):
        genesis = b.create_genesis_block()

        assert b.get_last_voted_block() == genesis

        monkeypatch.setattr('time.time', lambda: 1)
        block_1 = dummy_block()
        monkeypatch.setattr('time.time', lambda: 2)
        block_2 = dummy_block()
        monkeypatch.setattr('time.time', lambda: 3)
        block_3 = dummy_block()

        b.write_block(block_1, durability='hard')
        b.write_block(block_2, durability='hard')
        b.write_block(block_3, durability='hard')

        # make sure all the votes are written with the same timestamps
        monkeypatch.setattr('time.time', lambda: 4)
        b.write_vote(b.vote(block_1.id, b.get_last_voted_block().id, True))
        assert b.get_last_voted_block().id == block_1.id

        b.write_vote(b.vote(block_2.id, b.get_last_voted_block().id, True))
        assert b.get_last_voted_block().id == block_2.id

        b.write_vote(b.vote(block_3.id, b.get_last_voted_block().id, True))
        assert b.get_last_voted_block().id == block_3.id

    def test_get_last_voted_block_returns_the_correct_block_different_timestamps(self, b, monkeypatch):
        genesis = b.create_genesis_block()

        assert b.get_last_voted_block() == genesis

        monkeypatch.setattr('time.time', lambda: 1)
        block_1 = dummy_block()
        monkeypatch.setattr('time.time', lambda: 2)
        block_2 = dummy_block()
        monkeypatch.setattr('time.time', lambda: 3)
        block_3 = dummy_block()

        b.write_block(block_1, durability='hard')
        b.write_block(block_2, durability='hard')
        b.write_block(block_3, durability='hard')

        # make sure all the votes are written with different timestamps
        monkeypatch.setattr('time.time', lambda: 4)
        b.write_vote(b.vote(block_1.id, b.get_last_voted_block().id, True))
        assert b.get_last_voted_block().id == block_1.id

        monkeypatch.setattr('time.time', lambda: 5)
        b.write_vote(b.vote(block_2.id, b.get_last_voted_block().id, True))
        assert b.get_last_voted_block().id == block_2.id

        monkeypatch.setattr('time.time', lambda: 6)
        b.write_vote(b.vote(block_3.id, b.get_last_voted_block().id, True))
        assert b.get_last_voted_block().id == block_3.id

    def test_no_vote_written_if_block_already_has_vote(self, b):
        import rethinkdb as r
        from bigchaindb.models import Block
        from bigchaindb.db.utils import get_conn

        genesis = b.create_genesis_block()
        block_1 = dummy_block()
        b.write_block(block_1, durability='hard')

        b.write_vote(b.vote(block_1.id, genesis.id, True))
        retrieved_block_1 = r.table('bigchain').get(block_1.id).run(get_conn())
        retrieved_block_1 = Block.from_dict(retrieved_block_1)

        # try to vote again on the retrieved block, should do nothing
        b.write_vote(b.vote(retrieved_block_1.id, genesis.id, True))
        retrieved_block_2 = r.table('bigchain').get(block_1.id).run(get_conn())
        retrieved_block_2 = Block.from_dict(retrieved_block_2)

        assert retrieved_block_1 == retrieved_block_2

    def test_more_votes_than_voters(self, b):
        import rethinkdb as r
        from bigchaindb.common.exceptions import MultipleVotesError
        from bigchaindb.db.utils import get_conn

        b.create_genesis_block()
        block_1 = dummy_block()
        b.write_block(block_1, durability='hard')
        # insert duplicate votes
        vote_1 = b.vote(block_1.id, b.get_last_voted_block().id, True)
        vote_2 = b.vote(block_1.id, b.get_last_voted_block().id, True)
        vote_2['node_pubkey'] = 'aaaaaaa'
        r.table('votes').insert(vote_1).run(get_conn())
        r.table('votes').insert(vote_2).run(get_conn())

        with pytest.raises(MultipleVotesError) as excinfo:
            b.block_election_status(block_1.id, block_1.voters)
        assert excinfo.value.args[0] == 'Block {block_id} has {n_votes} votes cast, but only {n_voters} voters'\
            .format(block_id=block_1.id, n_votes=str(2), n_voters=str(1))

    def test_multiple_votes_single_node(self, b):
        import rethinkdb as r
        from bigchaindb.common.exceptions import MultipleVotesError
        from bigchaindb.db.utils import get_conn

        genesis = b.create_genesis_block()
        block_1 = dummy_block()
        b.write_block(block_1, durability='hard')
        # insert duplicate votes
        for i in range(2):
            r.table('votes').insert(b.vote(block_1.id, genesis.id, True)).run(get_conn())

        with pytest.raises(MultipleVotesError) as excinfo:
            b.block_election_status(block_1.id, block_1.voters)
        assert excinfo.value.args[0] == 'Block {block_id} has multiple votes ({n_votes}) from voting node {node_id}'\
            .format(block_id=block_1.id, n_votes=str(2), node_id=b.me)

        with pytest.raises(MultipleVotesError) as excinfo:
            b.has_previous_vote(block_1.id, block_1.voters)
        assert excinfo.value.args[0] == 'Block {block_id} has {n_votes} votes from public key {me}'\
            .format(block_id=block_1.id, n_votes=str(2), me=b.me)

    def test_improper_vote_error(selfs, b):
        import rethinkdb as r
        from bigchaindb.common.exceptions import ImproperVoteError
        from bigchaindb.db.utils import get_conn

        b.create_genesis_block()
        block_1 = dummy_block()
        b.write_block(block_1, durability='hard')
        vote_1 = b.vote(block_1.id, b.get_last_voted_block().id, True)
        # mangle the signature
        vote_1['signature'] = 'a' * 87
        r.table('votes').insert(vote_1).run(get_conn())
        with pytest.raises(ImproperVoteError) as excinfo:
            b.has_previous_vote(block_1.id, block_1.id)
        assert excinfo.value.args[0] == 'Block {block_id} already has an incorrectly signed ' \
                                        'vote from public key {me}'.format(block_id=block_1.id, me=b.me)

    @pytest.mark.usefixtures('inputs')
    def test_assign_transaction_one_node(self, b, user_pk, user_sk):
        import rethinkdb as r
        from bigchaindb.models import Transaction
        from bigchaindb.db.utils import get_conn

        input_tx = b.get_owned_ids(user_pk).pop()
        input_tx = b.get_transaction(input_tx.txid)
        inputs = input_tx.to_inputs()
<<<<<<< HEAD
        tx = Transaction.transfer(inputs, [user_pk], input_tx.asset)
=======
        tx = Transaction.transfer(inputs, [([user_vk], 1)], input_tx.asset)
>>>>>>> 795467c0
        tx = tx.sign([user_sk])
        b.write_transaction(tx)

        # retrieve the transaction
        response = r.table('backlog').get(tx.id).run(get_conn())

        # check if the assignee is the current node
        assert response['assignee'] == b.me

    @pytest.mark.usefixtures('inputs')
    def test_assign_transaction_multiple_nodes(self, b, user_pk, user_sk):
        import rethinkdb as r
        from bigchaindb.common.crypto import generate_key_pair
        from bigchaindb.models import Transaction
        from bigchaindb.db.utils import get_conn

        # create 5 federation nodes
        for _ in range(5):
            b.nodes_except_me.append(generate_key_pair()[1])

        # test assignee for several transactions
        for _ in range(20):
            input_tx = b.get_owned_ids(user_pk).pop()
            input_tx = b.get_transaction(input_tx.txid)
            inputs = input_tx.to_inputs()
<<<<<<< HEAD
            tx = Transaction.transfer(inputs, [user_pk], input_tx.asset)
=======
            tx = Transaction.transfer(inputs, [([user_vk], 1)], input_tx.asset)
>>>>>>> 795467c0
            tx = tx.sign([user_sk])
            b.write_transaction(tx)

            # retrieve the transaction
            response = r.table('backlog').get(tx.id).run(get_conn())

            # check if the assignee is one of the _other_ federation nodes
            assert response['assignee'] in b.nodes_except_me


    @pytest.mark.usefixtures('inputs')
    def test_non_create_input_not_found(self, b, user_pk):
        from cryptoconditions import Ed25519Fulfillment
        from bigchaindb.common.exceptions import TransactionDoesNotExist
        from bigchaindb.common.transaction import (Fulfillment, Asset,
                                                   TransactionLink)
        from bigchaindb.models import Transaction
        from bigchaindb import Bigchain

        # Create a fulfillment for a non existing transaction
        fulfillment = Fulfillment(Ed25519Fulfillment(public_key=user_pk),
                                  [user_pk],
                                  TransactionLink('somethingsomething', 0))
<<<<<<< HEAD
        tx = Transaction.transfer([fulfillment], [user_pk], Asset())
=======
        tx = Transaction.transfer([fulfillment], [([user_vk], 1)], Asset())
>>>>>>> 795467c0

        with pytest.raises(TransactionDoesNotExist):
            tx.validate(Bigchain())

    def test_count_backlog(self, b, user_vk):
        from bigchaindb.models import Transaction

        for _ in range(4):
            tx = Transaction.create([b.me],
                                    [([user_vk], 1)]).sign([b.me_private])
            b.write_transaction(tx)

        assert b.backend.count_backlog() == 4


class TestTransactionValidation(object):
    def test_create_operation_with_inputs(self, b, user_pk, create_tx):
        from bigchaindb.common.transaction import TransactionLink

        # Manipulate fulfillment so that it has a `tx_input` defined even
        # though it shouldn't have one
        create_tx.fulfillments[0].tx_input = TransactionLink('abc', 0)
        with pytest.raises(ValueError) as excinfo:
            b.validate_transaction(create_tx)
        assert excinfo.value.args[0] == 'A CREATE operation has no inputs'

    def test_transfer_operation_no_inputs(self, b, user_pk,
                                          signed_transfer_tx):
        signed_transfer_tx.fulfillments[0].tx_input = None
        with pytest.raises(ValueError) as excinfo:
            b.validate_transaction(signed_transfer_tx)

        assert excinfo.value.args[0] == 'Only `CREATE` transactions can have null inputs'

    def test_non_create_input_not_found(self, b, user_pk, signed_transfer_tx):
        from bigchaindb.common.exceptions import TransactionDoesNotExist
        from bigchaindb.common.transaction import TransactionLink

        signed_transfer_tx.fulfillments[0].tx_input = TransactionLink('c', 0)
        with pytest.raises(TransactionDoesNotExist):
            b.validate_transaction(signed_transfer_tx)

    @pytest.mark.usefixtures('inputs')
    def test_non_create_valid_input_wrong_owner(self, b, user_pk):
        from bigchaindb.common.crypto import generate_key_pair
        from bigchaindb.common.exceptions import InvalidSignature
        from bigchaindb.models import Transaction

        input_tx = b.get_owned_ids(user_pk).pop()
        input_transaction = b.get_transaction(input_tx.txid)
<<<<<<< HEAD
        sk, pk = generate_key_pair()
        tx = Transaction.create([pk], [user_pk])
=======
        sk, vk = generate_key_pair()
        tx = Transaction.create([vk], [([user_vk], 1)])
>>>>>>> 795467c0
        tx.operation = 'TRANSFER'
        tx.asset = input_transaction.asset
        tx.fulfillments[0].tx_input = input_tx

        with pytest.raises(InvalidSignature):
            b.validate_transaction(tx)

    @pytest.mark.usefixtures('inputs')
    def test_non_create_double_spend(self, b, signed_create_tx,
                                     signed_transfer_tx):
        from bigchaindb.common.exceptions import DoubleSpend

        block1 = b.create_block([signed_create_tx])
        b.write_block(block1)

        # vote block valid
        vote = b.vote(block1.id, b.get_last_voted_block().id, True)
        b.write_vote(vote)

        b.write_transaction(signed_transfer_tx)
        block = b.create_block([signed_transfer_tx])
        b.write_block(block, durability='hard')

        # vote block valid
        vote = b.vote(block.id, b.get_last_voted_block().id, True)
        b.write_vote(vote)

        sleep(1)

        signed_transfer_tx.timestamp = 123
        # FIXME: https://github.com/bigchaindb/bigchaindb/issues/592
        with pytest.raises(DoubleSpend):
            b.validate_transaction(signed_transfer_tx)

    @pytest.mark.usefixtures('inputs')
    def test_valid_non_create_transaction_after_block_creation(self, b,
                                                               user_pk,
                                                               user_sk):
        from bigchaindb.models import Transaction

        input_tx = b.get_owned_ids(user_pk).pop()
        input_tx = b.get_transaction(input_tx.txid)
        inputs = input_tx.to_inputs()
<<<<<<< HEAD
        transfer_tx = Transaction.transfer(inputs, [user_pk], input_tx.asset)
=======
        transfer_tx = Transaction.transfer(inputs, [([user_vk], 1)],
                                           input_tx.asset)
>>>>>>> 795467c0
        transfer_tx = transfer_tx.sign([user_sk])

        assert transfer_tx == b.validate_transaction(transfer_tx)

        # create block
        block = b.create_block([transfer_tx])
        assert b.validate_block(block) == block
        b.write_block(block, durability='hard')

        # check that the transaction is still valid after being written to the
        # bigchain
        assert transfer_tx == b.validate_transaction(transfer_tx)

    @pytest.mark.usefixtures('inputs')
<<<<<<< HEAD
    def test_fulfillment_not_in_valid_block(self, b, user_pk, user_sk):
=======
    def test_transaction_not_in_valid_block(self, b, user_vk, user_sk):
>>>>>>> 795467c0
        from bigchaindb.models import Transaction
        from bigchaindb.common.exceptions import TransactionNotInValidBlock

        input_tx = b.get_owned_ids(user_pk).pop()
        input_tx = b.get_transaction(input_tx.txid)
        inputs = input_tx.to_inputs()

        # create a transaction that's valid but not in a voted valid block
<<<<<<< HEAD
        transfer_tx = Transaction.transfer(inputs, [user_pk], input_tx.asset)
=======
        transfer_tx = Transaction.transfer(inputs, [([user_vk], 1)],
                                           input_tx.asset)
>>>>>>> 795467c0
        transfer_tx = transfer_tx.sign([user_sk])

        assert transfer_tx == b.validate_transaction(transfer_tx)

        # create block
        block = b.create_block([transfer_tx])
        b.write_block(block, durability='hard')

        # create transaction with the undecided input
<<<<<<< HEAD
        tx_invalid = Transaction.transfer(transfer_tx.to_inputs(), [user_pk],
                                         transfer_tx.asset)
=======
        tx_invalid = Transaction.transfer(transfer_tx.to_inputs(),
                                          [([user_vk], 1)],
                                          transfer_tx.asset)
>>>>>>> 795467c0
        tx_invalid = tx_invalid.sign([user_sk])

        with pytest.raises(TransactionNotInValidBlock):
            b.validate_transaction(tx_invalid)


class TestBlockValidation(object):
    @pytest.mark.skipif(reason='Separated tx validation from block creation.')
    @pytest.mark.usefixtures('inputs')
    def test_invalid_transactions_in_block(self, b, user_pk):
        from bigchaindb.common import crypto
        from bigchaindb.common.exceptions import TransactionOwnerError
        from bigchaindb.common.util import gen_timestamp

        from bigchaindb import util

        # invalid transaction
        valid_input = b.get_owned_ids(user_pk).pop()
        tx_invalid = b.create_transaction('a', 'b', valid_input, 'c')

        block = b.create_block([tx_invalid])

        # create a block with invalid transactions
        block = {
            'timestamp': gen_timestamp(),
            'transactions': [tx_invalid],
            'node_pubkey': b.me,
            'voters': b.nodes_except_me
        }

        # NOTE: This is not the correct function anymore, but this test is
        #       skipped
        block_data = util.serialize_block(block)
        block_hash = crypto.hash_data(block_data)
        block_signature = crypto.PrivateKey(b.me_private).sign(block_data)

        block = {
            'id': block_hash,
            'block': block,
            'signature': block_signature,
            'votes': []
        }

        with pytest.raises(TransactionOwnerError) as excinfo:
            # TODO: Adjust this to the new Block model (test is currently
            #       skipped.
            b.validate_block(block)

        assert excinfo.value.args[0] == 'owner_before `a` does not own the input `{}`'.format(valid_input)

    def test_invalid_signature(self, b):
        from bigchaindb.common.exceptions import InvalidSignature
        from bigchaindb.common import crypto

        # create a valid block
        block = dummy_block()

        # replace the block signature with an invalid one
        block.signature = crypto.PrivateKey(b.me_private).sign(b'wrongdata')

        # check that validate_block raises an InvalidSignature exception
        with pytest.raises(InvalidSignature):
            b.validate_block(block)

    def test_invalid_node_pubkey(self, b):
        from bigchaindb.common.exceptions import OperationError
        from bigchaindb.common import crypto

        # blocks can only be created by a federation node
        # create a valid block
        block = dummy_block()

        # create some temp keys
        tmp_sk, tmp_pk = crypto.generate_key_pair()

        # change the block node_pubkey
        block.node_pubkey = tmp_pk

        # just to make sure lets re-hash the block and create a valid signature
        # from a non federation node
        block = block.sign(tmp_sk)

        # check that validate_block raises an OperationError
        with pytest.raises(OperationError):
            b.validate_block(block)


class TestMultipleInputs(object):
    def test_transfer_single_owner_single_input(self, b, inputs, user_pk,
                                                user_sk):
        from bigchaindb.common import crypto
        from bigchaindb.models import Transaction
        user2_sk, user2_pk = crypto.generate_key_pair()

        tx_link = b.get_owned_ids(user_pk).pop()
        input_tx = b.get_transaction(tx_link.txid)
        inputs = input_tx.to_inputs()
<<<<<<< HEAD
        tx = Transaction.transfer(inputs, [user2_pk], input_tx.asset)
=======
        tx = Transaction.transfer(inputs, [([user2_vk], 1)], input_tx.asset)
>>>>>>> 795467c0
        tx = tx.sign([user_sk])

        # validate transaction
        assert b.is_valid_transaction(tx) == tx
        assert len(tx.fulfillments) == 1
        assert len(tx.conditions) == 1

<<<<<<< HEAD
    @pytest.mark.skipif(reason=('Multiple inputs are only allowed for the '
                                'same asset. Remove this after implementing ',
                                'multiple assets'))
    @pytest.mark.usefixtures('inputs')
    def test_transfer_single_owners_multiple_inputs(self, b, user_sk, user_pk):
        from bigchaindb.common import crypto
        from bigchaindb.models import Transaction

        user2_sk, user2_pk = crypto.generate_key_pair()

        # get inputs
        owned_inputs = b.get_owned_ids(user_pk)
        input_txs = [b.get_transaction(tx_link.txid) for tx_link
                     in owned_inputs]
        inputs = sum([input_tx.to_inputs() for input_tx in input_txs], [])
        tx = Transaction.transfer(inputs, len(inputs) * [[user_pk]])
        tx = tx.sign([user_sk])
        assert b.validate_transaction(tx) == tx
        assert len(tx.fulfillments) == len(inputs)
        assert len(tx.conditions) == len(inputs)

    @pytest.mark.skipif(reason=('Multiple inputs are only allowed for the '
                                'same asset. Remove this after implementing ',
                                'multiple assets'))
    @pytest.mark.usefixtures('inputs')
    def test_transfer_single_owners_single_input_from_multiple_outputs(self, b,
                                                                       user_sk,
                                                                       user_pk):
        from bigchaindb.common import crypto
        from bigchaindb.models import Transaction

        user2_sk, user2_pk = crypto.generate_key_pair()

        # get inputs
        owned_inputs = b.get_owned_ids(user_pk)
        input_txs = [b.get_transaction(tx_link.txid) for tx_link
                     in owned_inputs]
        inputs = sum([input_tx.to_inputs() for input_tx in input_txs], [])
        tx = Transaction.transfer(inputs, len(inputs) * [[user2_pk]])
        tx = tx.sign([user_sk])

        # create block with the transaction
        block = b.create_block([tx])
        b.write_block(block, durability='hard')

        # vote block valid
        vote = b.vote(block.id, b.get_last_voted_block().id, True)
        b.write_vote(vote)

        # get inputs from user2
        owned_inputs = b.get_owned_ids(user2_pk)
        assert len(owned_inputs) == len(inputs)

        # create a transaction with a single input from a multiple output transaction
        tx_link = owned_inputs.pop()
        inputs = b.get_transaction(tx_link.txid).to_inputs([0])
        tx = Transaction.transfer(inputs, [user_pk])
        tx = tx.sign([user2_sk])

        assert b.is_valid_transaction(tx) == tx
        assert len(tx.fulfillments) == 1
        assert len(tx.conditions) == 1

=======
>>>>>>> 795467c0
    def test_single_owner_before_multiple_owners_after_single_input(self, b,
                                                                    user_sk,
                                                                    user_pk,
                                                                    inputs):
        from bigchaindb.common import crypto
        from bigchaindb.models import Transaction

        user2_sk, user2_pk = crypto.generate_key_pair()
        user3_sk, user3_pk = crypto.generate_key_pair()

        owned_inputs = b.get_owned_ids(user_pk)
        tx_link = owned_inputs.pop()
        input_tx = b.get_transaction(tx_link.txid)
<<<<<<< HEAD
        tx = Transaction.transfer(input_tx.to_inputs(), [[user2_pk, user3_pk]], input_tx.asset)
=======
        tx = Transaction.transfer(input_tx.to_inputs(),
                                  [([user2_vk, user3_vk], 1)], input_tx.asset)
>>>>>>> 795467c0
        tx = tx.sign([user_sk])

        assert b.is_valid_transaction(tx) == tx
        assert len(tx.fulfillments) == 1
        assert len(tx.conditions) == 1

<<<<<<< HEAD
    @pytest.mark.skipif(reason=('Multiple inputs are only allowed for the '
                                'same asset. Remove this after implementing ',
                                'multiple assets'))
    @pytest.mark.usefixtures('inputs')
    def test_single_owner_before_multiple_owners_after_multiple_inputs(self, b,
                                                                       user_sk,
                                                                       user_pk):
        from bigchaindb.common import crypto
        from bigchaindb.models import Transaction

        user2_sk, user2_pk = crypto.generate_key_pair()
        user3_sk, user3_pk = crypto.generate_key_pair()

        owned_inputs = b.get_owned_ids(user_pk)
        input_txs = [b.get_transaction(tx_link.txid) for tx_link
                     in owned_inputs]
        inputs = sum([input_tx.to_inputs() for input_tx in input_txs], [])

        tx = Transaction.transfer(inputs, len(inputs) * [[user2_pk, user3_pk]])
        tx = tx.sign([user_sk])

        # create block with the transaction
        block = b.create_block([tx])
        b.write_block(block, durability='hard')

        # vote block valid
        vote = b.vote(block.id, b.get_last_voted_block().id, True)
        b.write_vote(vote)

        # validate transaction
        assert b.is_valid_transaction(tx) == tx
        assert len(tx.fulfillments) == len(inputs)
        assert len(tx.conditions) == len(inputs)

=======
>>>>>>> 795467c0
    @pytest.mark.usefixtures('inputs')
    def test_multiple_owners_before_single_owner_after_single_input(self, b,
                                                                    user_sk,
                                                                    user_pk):
        from bigchaindb.common import crypto
        from bigchaindb.models import Transaction

        user2_sk, user2_pk = crypto.generate_key_pair()
        user3_sk, user3_pk = crypto.generate_key_pair()

<<<<<<< HEAD
        tx = Transaction.create([b.me], [user_pk, user2_pk])
=======
        tx = Transaction.create([b.me], [([user_vk, user2_vk], 1)])
>>>>>>> 795467c0
        tx = tx.sign([b.me_private])
        block = b.create_block([tx])
        b.write_block(block, durability='hard')

        # vote block valid
        vote = b.vote(block.id, b.get_last_voted_block().id, True)
        b.write_vote(vote)

        owned_input = b.get_owned_ids(user_pk).pop()
        input_tx = b.get_transaction(owned_input.txid)
        inputs = input_tx.to_inputs()

<<<<<<< HEAD
        transfer_tx = Transaction.transfer(inputs, [user3_pk], input_tx.asset)
=======
        transfer_tx = Transaction.transfer(inputs, [([user3_vk], 1)],
                                           input_tx.asset)
>>>>>>> 795467c0
        transfer_tx = transfer_tx.sign([user_sk, user2_sk])

        # validate transaction
        assert b.is_valid_transaction(transfer_tx) == transfer_tx
        assert len(transfer_tx.fulfillments) == 1
        assert len(transfer_tx.conditions) == 1

<<<<<<< HEAD
    @pytest.mark.skipif(reason=('Multiple inputs are only allowed for the '
                                'same asset. Remove this after implementing ',
                                'multiple assets'))
    @pytest.mark.usefixtures('inputs_shared')
    def test_multiple_owners_before_single_owner_after_multiple_inputs(self, b,
                                          user_sk, user_pk, user2_pk, user2_sk):
        from bigchaindb.common import crypto
        from bigchaindb.models import Transaction

        # create a new users
        user3_sk, user3_pk = crypto.generate_key_pair()

        tx_links = b.get_owned_ids(user_pk)
        inputs = sum([b.get_transaction(tx_link.txid).to_inputs() for tx_link
                      in tx_links], [])

        tx = Transaction.transfer(inputs, len(inputs) * [[user3_pk]])
        tx = tx.sign([user_sk, user2_sk])

        assert b.is_valid_transaction(tx) == tx
        assert len(tx.fulfillments) == len(inputs)
        assert len(tx.conditions) == len(inputs)

=======
>>>>>>> 795467c0
    @pytest.mark.usefixtures('inputs')
    def test_multiple_owners_before_multiple_owners_after_single_input(self, b,
                                                                       user_sk,
                                                                       user_pk):
        from bigchaindb.common import crypto
        from bigchaindb.models import Transaction

        user2_sk, user2_pk = crypto.generate_key_pair()
        user3_sk, user3_pk = crypto.generate_key_pair()
        user4_sk, user4_pk = crypto.generate_key_pair()

<<<<<<< HEAD
        tx = Transaction.create([b.me], [user_pk, user2_pk])
=======
        tx = Transaction.create([b.me], [([user_vk, user2_vk], 1)])
>>>>>>> 795467c0
        tx = tx.sign([b.me_private])
        block = b.create_block([tx])
        b.write_block(block, durability='hard')

        # vote block valid
        vote = b.vote(block.id, b.get_last_voted_block().id, True)
        b.write_vote(vote)

        # get input
        tx_link = b.get_owned_ids(user_pk).pop()
        tx_input = b.get_transaction(tx_link.txid)

<<<<<<< HEAD
        tx = Transaction.transfer(tx_input.to_inputs(), [[user3_pk, user4_pk]], tx_input.asset)
=======
        tx = Transaction.transfer(tx_input.to_inputs(),
                                  [([user3_vk, user4_vk], 1)], tx_input.asset)
>>>>>>> 795467c0
        tx = tx.sign([user_sk, user2_sk])

        assert b.is_valid_transaction(tx) == tx
        assert len(tx.fulfillments) == 1
        assert len(tx.conditions) == 1

<<<<<<< HEAD
    @pytest.mark.skipif(reason=('Multiple inputs are only allowed for the '
                                'same asset. Remove this after implementing ',
                                'multiple assets'))
    @pytest.mark.usefixtures('inputs_shared')
    def test_multiple_owners_before_multiple_owners_after_multiple_inputs(self, b,
                                                                user_sk, user_pk,
                                                                user2_sk, user2_pk):
        from bigchaindb.common import crypto
        from bigchaindb.models import Transaction

        # create a new users
        user3_sk, user3_pk = crypto.generate_key_pair()
        user4_sk, user4_pk = crypto.generate_key_pair()

        tx_links = b.get_owned_ids(user_pk)
        inputs = sum([b.get_transaction(tx_link.txid).to_inputs() for tx_link
                      in tx_links], [])

        tx = Transaction.transfer(inputs, len(inputs) * [[user3_pk, user4_pk]])
        tx = tx.sign([user_sk, user2_sk])

        assert b.is_valid_transaction(tx) == tx
        assert len(tx.fulfillments) == len(inputs)
        assert len(tx.conditions) == len(inputs)

    def test_get_owned_ids_single_tx_single_output(self, b, user_sk, user_pk):
=======
    def test_get_owned_ids_single_tx_single_output(self, b, user_sk, user_vk):
>>>>>>> 795467c0
        from bigchaindb.common import crypto
        from bigchaindb.common.transaction import TransactionLink
        from bigchaindb.models import Transaction

        user2_sk, user2_pk = crypto.generate_key_pair()

<<<<<<< HEAD
        tx = Transaction.create([b.me], [user_pk])
=======
        tx = Transaction.create([b.me], [([user_vk], 1)])
>>>>>>> 795467c0
        tx = tx.sign([b.me_private])
        block = b.create_block([tx])
        b.write_block(block, durability='hard')

        owned_inputs_user1 = b.get_owned_ids(user_pk)
        owned_inputs_user2 = b.get_owned_ids(user2_pk)
        assert owned_inputs_user1 == [TransactionLink(tx.id, 0)]
        assert owned_inputs_user2 == []

<<<<<<< HEAD
        tx = Transaction.transfer(tx.to_inputs(), [user2_pk], tx.asset)
=======
        tx = Transaction.transfer(tx.to_inputs(), [([user2_vk], 1)], tx.asset)
>>>>>>> 795467c0
        tx = tx.sign([user_sk])
        block = b.create_block([tx])
        b.write_block(block, durability='hard')

        owned_inputs_user1 = b.get_owned_ids(user_pk)
        owned_inputs_user2 = b.get_owned_ids(user2_pk)
        assert owned_inputs_user1 == []
        assert owned_inputs_user2 == [TransactionLink(tx.id, 0)]

    def test_get_owned_ids_single_tx_single_output_invalid_block(self, b,
                                                                 user_sk,
                                                                 user_pk):
        from bigchaindb.common import crypto
        from bigchaindb.common.transaction import TransactionLink
        from bigchaindb.models import Transaction

        genesis = b.create_genesis_block()
        user2_sk, user2_pk = crypto.generate_key_pair()

<<<<<<< HEAD
        tx = Transaction.create([b.me], [user_pk])
=======
        tx = Transaction.create([b.me], [([user_vk], 1)])
>>>>>>> 795467c0
        tx = tx.sign([b.me_private])
        block = b.create_block([tx])
        b.write_block(block, durability='hard')

        # vote the block VALID
        vote = b.vote(block.id, genesis.id, True)
        b.write_vote(vote)

        owned_inputs_user1 = b.get_owned_ids(user_pk)
        owned_inputs_user2 = b.get_owned_ids(user2_pk)
        assert owned_inputs_user1 == [TransactionLink(tx.id, 0)]
        assert owned_inputs_user2 == []

        # NOTE: The transaction itself is valid, still will mark the block
        #       as invalid to mock the behavior.
<<<<<<< HEAD
        tx_invalid = Transaction.transfer(tx.to_inputs(), [user2_pk], tx.asset)
=======
        tx_invalid = Transaction.transfer(tx.to_inputs(), [([user2_vk], 1)],
                                          tx.asset)
>>>>>>> 795467c0
        tx_invalid = tx_invalid.sign([user_sk])
        block = b.create_block([tx_invalid])
        b.write_block(block, durability='hard')

        # vote the block invalid
        vote = b.vote(block.id, b.get_last_voted_block().id, False)
        b.write_vote(vote)

        owned_inputs_user1 = b.get_owned_ids(user_pk)
        owned_inputs_user2 = b.get_owned_ids(user2_pk)

        # should be the same as before (note tx, not tx_invalid)
        assert owned_inputs_user1 == [TransactionLink(tx.id, 0)]
        assert owned_inputs_user2 == []

    def test_get_owned_ids_single_tx_multiple_outputs(self, b, user_sk,
<<<<<<< HEAD
                                                      user_pk):
        import random
=======
                                                      user_vk):
>>>>>>> 795467c0
        from bigchaindb.common import crypto
        from bigchaindb.common.transaction import TransactionLink, Asset
        from bigchaindb.models import Transaction

        user2_sk, user2_pk = crypto.generate_key_pair()

<<<<<<< HEAD
        transactions = []
        for i in range(2):
            payload = {'somedata': random.randint(0, 255)}
            tx = Transaction.create([b.me], [user_pk], payload)
            tx = tx.sign([b.me_private])
            transactions.append(tx)
        block = b.create_block(transactions)
=======
        # create divisible asset
        asset = Asset(divisible=True)
        tx_create = Transaction.create([b.me],
                                       [([user_vk], 1), ([user_vk], 1)],
                                       asset=asset)
        tx_create_signed = tx_create.sign([b.me_private])
        block = b.create_block([tx_create_signed])
>>>>>>> 795467c0
        b.write_block(block, durability='hard')

        # get input
        owned_inputs_user1 = b.get_owned_ids(user_pk)
        owned_inputs_user2 = b.get_owned_ids(user2_pk)

        expected_owned_inputs_user1 = [TransactionLink(tx_create.id, 0),
                                       TransactionLink(tx_create.id, 1)]
        assert owned_inputs_user1 == expected_owned_inputs_user1
        assert owned_inputs_user2 == []

<<<<<<< HEAD
        inputs = sum([tx.to_inputs() for tx in transactions], [])
        tx = Transaction.transfer(inputs, len(inputs) * [[user2_pk]])
        tx = tx.sign([user_sk])
        block = b.create_block([tx])
=======
        # transfer divisible asset divided in two outputs
        tx_transfer = Transaction.transfer(tx_create.to_inputs(),
                                           [([user2_vk], 1), ([user2_vk], 1)],
                                           asset=tx_create.asset)
        tx_transfer_signed = tx_transfer.sign([user_sk])
        block = b.create_block([tx_transfer_signed])
>>>>>>> 795467c0
        b.write_block(block, durability='hard')

        owned_inputs_user1 = b.get_owned_ids(user_pk)
        owned_inputs_user2 = b.get_owned_ids(user2_pk)
        assert owned_inputs_user1 == []
        assert owned_inputs_user2 == [TransactionLink(tx_transfer.id, 0),
                                      TransactionLink(tx_transfer.id, 1)]

    def test_get_owned_ids_multiple_owners(self, b, user_sk, user_pk):
        from bigchaindb.common import crypto
        from bigchaindb.common.transaction import TransactionLink
        from bigchaindb.models import Transaction

        user2_sk, user2_pk = crypto.generate_key_pair()
        user3_sk, user3_pk = crypto.generate_key_pair()

<<<<<<< HEAD
        tx = Transaction.create([b.me], [user_pk, user2_pk])
=======
        tx = Transaction.create([b.me], [([user_vk, user2_vk], 1)])
>>>>>>> 795467c0
        tx = tx.sign([b.me_private])
        block = b.create_block([tx])
        b.write_block(block, durability='hard')

        owned_inputs_user1 = b.get_owned_ids(user_pk)
        owned_inputs_user2 = b.get_owned_ids(user2_pk)
        expected_owned_inputs_user1 = [TransactionLink(tx.id, 0)]

        assert owned_inputs_user1 == owned_inputs_user2
        assert owned_inputs_user1 == expected_owned_inputs_user1

<<<<<<< HEAD
        tx = Transaction.transfer(tx.to_inputs(), [user3_pk], tx.asset)
=======
        tx = Transaction.transfer(tx.to_inputs(), [([user3_vk], 1)], tx.asset)
>>>>>>> 795467c0
        tx = tx.sign([user_sk, user2_sk])
        block = b.create_block([tx])
        b.write_block(block, durability='hard')

        owned_inputs_user1 = b.get_owned_ids(user_pk)
        owned_inputs_user2 = b.get_owned_ids(user2_pk)
        assert owned_inputs_user1 == owned_inputs_user2
        assert owned_inputs_user1 == []

    def test_get_spent_single_tx_single_output(self, b, user_sk, user_pk):
        from bigchaindb.common import crypto
        from bigchaindb.models import Transaction

        user2_sk, user2_pk = crypto.generate_key_pair()

<<<<<<< HEAD
        tx = Transaction.create([b.me], [user_pk])
=======
        tx = Transaction.create([b.me], [([user_vk], 1)])
>>>>>>> 795467c0
        tx = tx.sign([b.me_private])
        block = b.create_block([tx])
        b.write_block(block, durability='hard')

        owned_inputs_user1 = b.get_owned_ids(user_pk).pop()

        # check spents
        input_txid = owned_inputs_user1.txid
        input_cid = owned_inputs_user1.cid
        spent_inputs_user1 = b.get_spent(input_txid, input_cid)
        assert spent_inputs_user1 is None

        # create a transaction and block
<<<<<<< HEAD
        tx = Transaction.transfer(tx.to_inputs(), [user2_pk], tx.asset)
=======
        tx = Transaction.transfer(tx.to_inputs(), [([user2_vk], 1)], tx.asset)
>>>>>>> 795467c0
        tx = tx.sign([user_sk])
        block = b.create_block([tx])
        b.write_block(block, durability='hard')

        spent_inputs_user1 = b.get_spent(input_txid, input_cid)
        assert spent_inputs_user1 == tx

    def test_get_spent_single_tx_single_output_invalid_block(self, b, user_sk, user_pk):
        from bigchaindb.common import crypto
        from bigchaindb.models import Transaction

        genesis = b.create_genesis_block()

        # create a new users
        user2_sk, user2_pk = crypto.generate_key_pair()

<<<<<<< HEAD
        tx = Transaction.create([b.me], [user_pk])
=======
        tx = Transaction.create([b.me], [([user_vk], 1)])
>>>>>>> 795467c0
        tx = tx.sign([b.me_private])
        block = b.create_block([tx])
        b.write_block(block, durability='hard')

        # vote the block VALID
        vote = b.vote(block.id, genesis.id, True)
        b.write_vote(vote)

        owned_inputs_user1 = b.get_owned_ids(user_pk).pop()

        # check spents
        input_txid = owned_inputs_user1.txid
        input_cid = owned_inputs_user1.cid
        spent_inputs_user1 = b.get_spent(input_txid, input_cid)
        assert spent_inputs_user1 is None

        # create a transaction and block
<<<<<<< HEAD
        tx = Transaction.transfer(tx.to_inputs(), [user2_pk], tx.asset)
=======
        tx = Transaction.transfer(tx.to_inputs(), [([user2_vk], 1)], tx.asset)
>>>>>>> 795467c0
        tx = tx.sign([user_sk])
        block = b.create_block([tx])
        b.write_block(block, durability='hard')

        # vote the block invalid
        vote = b.vote(block.id, b.get_last_voted_block().id, False)
        b.write_vote(vote)
        # NOTE: I have no idea why this line is here
        b.get_transaction(tx.id)
        spent_inputs_user1 = b.get_spent(input_txid, input_cid)

        # Now there should be no spents (the block is invalid)
        assert spent_inputs_user1 is None

<<<<<<< HEAD
    @pytest.mark.skipif(reason=('Multiple inputs are only allowed for the '
                                'same asset. Remove this after implementing ',
                                'multiple assets'))
    def test_get_spent_single_tx_multiple_outputs(self, b, user_sk, user_pk):
        import random
=======
    def test_get_spent_single_tx_multiple_outputs(self, b, user_sk, user_vk):
>>>>>>> 795467c0
        from bigchaindb.common import crypto
        from bigchaindb.models import Transaction
        from bigchaindb.common.transaction import Asset

        # create a new users
        user2_sk, user2_pk = crypto.generate_key_pair()

<<<<<<< HEAD
        transactions = []
        for i in range(3):
            payload = {'somedata': random.randint(0, 255)}
            tx = Transaction.create([b.me], [user_pk], payload)
            tx = tx.sign([b.me_private])
            transactions.append(tx)
        block = b.create_block(transactions)
=======
        # create a divisible asset with 3 outputs
        asset = Asset(divisible=True)
        tx_create = Transaction.create([b.me],
                                       [([user_vk], 1),
                                        ([user_vk], 1),
                                        ([user_vk], 1)],
                                       asset=asset)
        tx_create_signed = tx_create.sign([b.me_private])
        block = b.create_block([tx_create_signed])
>>>>>>> 795467c0
        b.write_block(block, durability='hard')

        owned_inputs_user1 = b.get_owned_ids(user_pk)

        # check spents
        for input_tx in owned_inputs_user1:
            assert b.get_spent(input_tx.txid, input_tx.cid) is None

<<<<<<< HEAD
        # select inputs to use
        inputs = sum([tx.to_inputs() for tx in transactions[:2]], [])

        # create a transaction and block
        tx = Transaction.transfer(inputs, len(inputs) * [[user2_pk]])
        tx = tx.sign([user_sk])
        block = b.create_block([tx])
=======
        # transfer the first 2 inputs
        tx_transfer = Transaction.transfer(tx_create.to_inputs()[:2],
                                           [([user2_vk], 1), ([user2_vk], 1)],
                                           asset=tx_create.asset)
        tx_transfer_signed = tx_transfer.sign([user_sk])
        block = b.create_block([tx_transfer_signed])
>>>>>>> 795467c0
        b.write_block(block, durability='hard')

        # check that used inputs are marked as spent
        for ffill in tx_create.to_inputs()[:2]:
            spent_tx = b.get_spent(ffill.tx_input.txid, ffill.tx_input.cid)
            assert spent_tx == tx_transfer_signed

        # check if remaining transaction that was unspent is also perceived
        # spendable by BigchainDB
        assert b.get_spent(tx_create.to_inputs()[2].tx_input.txid, 2) is None

    def test_get_spent_multiple_owners(self, b, user_sk, user_pk):
        import random
        from bigchaindb.common import crypto
        from bigchaindb.models import Transaction

        user2_sk, user2_pk = crypto.generate_key_pair()
        user3_sk, user3_pk = crypto.generate_key_pair()

        transactions = []
        for i in range(3):
            payload = {'somedata': random.randint(0, 255)}
<<<<<<< HEAD
            tx = Transaction.create([b.me], [user_pk, user2_pk], payload)
=======
            tx = Transaction.create([b.me], [([user_vk, user2_vk], 1)],
                                    payload)
>>>>>>> 795467c0
            tx = tx.sign([b.me_private])
            transactions.append(tx)
        block = b.create_block(transactions)
        b.write_block(block, durability='hard')

        owned_inputs_user1 = b.get_owned_ids(user_pk)

        # check spents
        for input_tx in owned_inputs_user1:
            assert b.get_spent(input_tx.txid, input_tx.cid) is None

        # create a transaction
<<<<<<< HEAD
        tx = Transaction.transfer(transactions[0].to_inputs(), [user3_pk], transactions[0].asset)
=======
        tx = Transaction.transfer(transactions[0].to_inputs(),
                                  [([user3_vk], 1)], transactions[0].asset)
>>>>>>> 795467c0
        tx = tx.sign([user_sk, user2_sk])
        block = b.create_block([tx])
        b.write_block(block, durability='hard')

        # check that used inputs are marked as spent
        assert b.get_spent(transactions[0].id, 0) == tx

        # check that the other remain marked as unspent
        for unspent in transactions[1:]:
            assert b.get_spent(unspent.id, 0) is None<|MERGE_RESOLUTION|>--- conflicted
+++ resolved
@@ -187,11 +187,7 @@
         from bigchaindb.models import Transaction
 
         metadata = {'msg': 'Hello BigchainDB!'}
-<<<<<<< HEAD
-        tx = Transaction.create([b.me], [user_pk], metadata=metadata)
-=======
-        tx = Transaction.create([b.me], [([user_vk], 1)], metadata=metadata)
->>>>>>> 795467c0
+        tx = Transaction.create([b.me], [([user_pk], 1)], metadata=metadata)
 
         block = b.create_block([tx])
         b.write_block(block, durability='hard')
@@ -211,11 +207,7 @@
         input_tx = b.get_owned_ids(user_pk).pop()
         input_tx = b.get_transaction(input_tx.txid)
         inputs = input_tx.to_inputs()
-<<<<<<< HEAD
-        tx = Transaction.transfer(inputs, [user_pk], input_tx.asset)
-=======
-        tx = Transaction.transfer(inputs, [([user_vk], 1)], input_tx.asset)
->>>>>>> 795467c0
+        tx = Transaction.transfer(inputs, [([user_pk], 1)], input_tx.asset)
         tx = tx.sign([user_sk])
         response = b.write_transaction(tx)
 
@@ -233,11 +225,7 @@
         input_tx = b.get_owned_ids(user_pk).pop()
         input_tx = b.get_transaction(input_tx.txid)
         inputs = input_tx.to_inputs()
-<<<<<<< HEAD
-        tx = Transaction.transfer(inputs, [user_pk], input_tx.asset)
-=======
-        tx = Transaction.transfer(inputs, [([user_vk], 1)], input_tx.asset)
->>>>>>> 795467c0
+        tx = Transaction.transfer(inputs, [([user_pk], 1)], input_tx.asset)
         tx = tx.sign([user_sk])
         b.write_transaction(tx)
 
@@ -257,11 +245,7 @@
         input_tx = b.get_owned_ids(user_pk).pop()
         input_tx = b.get_transaction(input_tx.txid)
         inputs = input_tx.to_inputs()
-<<<<<<< HEAD
-        tx = Transaction.transfer(inputs, [user_pk], input_tx.asset)
-=======
-        tx = Transaction.transfer(inputs, [([user_vk], 1)], input_tx.asset)
->>>>>>> 795467c0
+        tx = Transaction.transfer(inputs, [([user_pk], 1)], input_tx.asset)
         tx = tx.sign([user_sk])
         # There's no need to b.write_transaction(tx) to the backlog
 
@@ -285,11 +269,7 @@
         input_tx = b.get_owned_ids(user_pk).pop()
         input_tx = b.get_transaction(input_tx.txid)
         inputs = input_tx.to_inputs()
-<<<<<<< HEAD
-        tx = Transaction.transfer(inputs, [user_pk], input_tx.asset)
-=======
-        tx = Transaction.transfer(inputs, [([user_vk], 1)], input_tx.asset)
->>>>>>> 795467c0
+        tx = Transaction.transfer(inputs, [([user_pk], 1)], input_tx.asset)
         tx = tx.sign([user_sk])
 
         # Make sure there's a copy of tx in the backlog
@@ -559,11 +539,7 @@
         input_tx = b.get_owned_ids(user_pk).pop()
         input_tx = b.get_transaction(input_tx.txid)
         inputs = input_tx.to_inputs()
-<<<<<<< HEAD
-        tx = Transaction.transfer(inputs, [user_pk], input_tx.asset)
-=======
-        tx = Transaction.transfer(inputs, [([user_vk], 1)], input_tx.asset)
->>>>>>> 795467c0
+        tx = Transaction.transfer(inputs, [([user_pk], 1)], input_tx.asset)
         tx = tx.sign([user_sk])
         b.write_transaction(tx)
 
@@ -589,11 +565,7 @@
             input_tx = b.get_owned_ids(user_pk).pop()
             input_tx = b.get_transaction(input_tx.txid)
             inputs = input_tx.to_inputs()
-<<<<<<< HEAD
-            tx = Transaction.transfer(inputs, [user_pk], input_tx.asset)
-=======
-            tx = Transaction.transfer(inputs, [([user_vk], 1)], input_tx.asset)
->>>>>>> 795467c0
+            tx = Transaction.transfer(inputs, [([user_pk], 1)], input_tx.asset)
             tx = tx.sign([user_sk])
             b.write_transaction(tx)
 
@@ -617,11 +589,7 @@
         fulfillment = Fulfillment(Ed25519Fulfillment(public_key=user_pk),
                                   [user_pk],
                                   TransactionLink('somethingsomething', 0))
-<<<<<<< HEAD
-        tx = Transaction.transfer([fulfillment], [user_pk], Asset())
-=======
-        tx = Transaction.transfer([fulfillment], [([user_vk], 1)], Asset())
->>>>>>> 795467c0
+        tx = Transaction.transfer([fulfillment], [([user_pk], 1)], Asset())
 
         with pytest.raises(TransactionDoesNotExist):
             tx.validate(Bigchain())
@@ -672,13 +640,8 @@
 
         input_tx = b.get_owned_ids(user_pk).pop()
         input_transaction = b.get_transaction(input_tx.txid)
-<<<<<<< HEAD
         sk, pk = generate_key_pair()
-        tx = Transaction.create([pk], [user_pk])
-=======
-        sk, vk = generate_key_pair()
-        tx = Transaction.create([vk], [([user_vk], 1)])
->>>>>>> 795467c0
+        tx = Transaction.create([pk], [([user_pk], 1)])
         tx.operation = 'TRANSFER'
         tx.asset = input_transaction.asset
         tx.fulfillments[0].tx_input = input_tx
@@ -722,12 +685,8 @@
         input_tx = b.get_owned_ids(user_pk).pop()
         input_tx = b.get_transaction(input_tx.txid)
         inputs = input_tx.to_inputs()
-<<<<<<< HEAD
-        transfer_tx = Transaction.transfer(inputs, [user_pk], input_tx.asset)
-=======
-        transfer_tx = Transaction.transfer(inputs, [([user_vk], 1)],
+        transfer_tx = Transaction.transfer(inputs, [([user_pk], 1)],
                                            input_tx.asset)
->>>>>>> 795467c0
         transfer_tx = transfer_tx.sign([user_sk])
 
         assert transfer_tx == b.validate_transaction(transfer_tx)
@@ -742,11 +701,7 @@
         assert transfer_tx == b.validate_transaction(transfer_tx)
 
     @pytest.mark.usefixtures('inputs')
-<<<<<<< HEAD
-    def test_fulfillment_not_in_valid_block(self, b, user_pk, user_sk):
-=======
-    def test_transaction_not_in_valid_block(self, b, user_vk, user_sk):
->>>>>>> 795467c0
+    def test_transaction_not_in_valid_block(self, b, user_pk, user_sk):
         from bigchaindb.models import Transaction
         from bigchaindb.common.exceptions import TransactionNotInValidBlock
 
@@ -755,12 +710,8 @@
         inputs = input_tx.to_inputs()
 
         # create a transaction that's valid but not in a voted valid block
-<<<<<<< HEAD
-        transfer_tx = Transaction.transfer(inputs, [user_pk], input_tx.asset)
-=======
-        transfer_tx = Transaction.transfer(inputs, [([user_vk], 1)],
+        transfer_tx = Transaction.transfer(inputs, [([user_pk], 1)],
                                            input_tx.asset)
->>>>>>> 795467c0
         transfer_tx = transfer_tx.sign([user_sk])
 
         assert transfer_tx == b.validate_transaction(transfer_tx)
@@ -770,14 +721,9 @@
         b.write_block(block, durability='hard')
 
         # create transaction with the undecided input
-<<<<<<< HEAD
-        tx_invalid = Transaction.transfer(transfer_tx.to_inputs(), [user_pk],
-                                         transfer_tx.asset)
-=======
         tx_invalid = Transaction.transfer(transfer_tx.to_inputs(),
-                                          [([user_vk], 1)],
+                                          [([user_pk], 1)],
                                           transfer_tx.asset)
->>>>>>> 795467c0
         tx_invalid = tx_invalid.sign([user_sk])
 
         with pytest.raises(TransactionNotInValidBlock):
@@ -875,11 +821,7 @@
         tx_link = b.get_owned_ids(user_pk).pop()
         input_tx = b.get_transaction(tx_link.txid)
         inputs = input_tx.to_inputs()
-<<<<<<< HEAD
-        tx = Transaction.transfer(inputs, [user2_pk], input_tx.asset)
-=======
-        tx = Transaction.transfer(inputs, [([user2_vk], 1)], input_tx.asset)
->>>>>>> 795467c0
+        tx = Transaction.transfer(inputs, [([user2_pk], 1)], input_tx.asset)
         tx = tx.sign([user_sk])
 
         # validate transaction
@@ -887,72 +829,6 @@
         assert len(tx.fulfillments) == 1
         assert len(tx.conditions) == 1
 
-<<<<<<< HEAD
-    @pytest.mark.skipif(reason=('Multiple inputs are only allowed for the '
-                                'same asset. Remove this after implementing ',
-                                'multiple assets'))
-    @pytest.mark.usefixtures('inputs')
-    def test_transfer_single_owners_multiple_inputs(self, b, user_sk, user_pk):
-        from bigchaindb.common import crypto
-        from bigchaindb.models import Transaction
-
-        user2_sk, user2_pk = crypto.generate_key_pair()
-
-        # get inputs
-        owned_inputs = b.get_owned_ids(user_pk)
-        input_txs = [b.get_transaction(tx_link.txid) for tx_link
-                     in owned_inputs]
-        inputs = sum([input_tx.to_inputs() for input_tx in input_txs], [])
-        tx = Transaction.transfer(inputs, len(inputs) * [[user_pk]])
-        tx = tx.sign([user_sk])
-        assert b.validate_transaction(tx) == tx
-        assert len(tx.fulfillments) == len(inputs)
-        assert len(tx.conditions) == len(inputs)
-
-    @pytest.mark.skipif(reason=('Multiple inputs are only allowed for the '
-                                'same asset. Remove this after implementing ',
-                                'multiple assets'))
-    @pytest.mark.usefixtures('inputs')
-    def test_transfer_single_owners_single_input_from_multiple_outputs(self, b,
-                                                                       user_sk,
-                                                                       user_pk):
-        from bigchaindb.common import crypto
-        from bigchaindb.models import Transaction
-
-        user2_sk, user2_pk = crypto.generate_key_pair()
-
-        # get inputs
-        owned_inputs = b.get_owned_ids(user_pk)
-        input_txs = [b.get_transaction(tx_link.txid) for tx_link
-                     in owned_inputs]
-        inputs = sum([input_tx.to_inputs() for input_tx in input_txs], [])
-        tx = Transaction.transfer(inputs, len(inputs) * [[user2_pk]])
-        tx = tx.sign([user_sk])
-
-        # create block with the transaction
-        block = b.create_block([tx])
-        b.write_block(block, durability='hard')
-
-        # vote block valid
-        vote = b.vote(block.id, b.get_last_voted_block().id, True)
-        b.write_vote(vote)
-
-        # get inputs from user2
-        owned_inputs = b.get_owned_ids(user2_pk)
-        assert len(owned_inputs) == len(inputs)
-
-        # create a transaction with a single input from a multiple output transaction
-        tx_link = owned_inputs.pop()
-        inputs = b.get_transaction(tx_link.txid).to_inputs([0])
-        tx = Transaction.transfer(inputs, [user_pk])
-        tx = tx.sign([user2_sk])
-
-        assert b.is_valid_transaction(tx) == tx
-        assert len(tx.fulfillments) == 1
-        assert len(tx.conditions) == 1
-
-=======
->>>>>>> 795467c0
     def test_single_owner_before_multiple_owners_after_single_input(self, b,
                                                                     user_sk,
                                                                     user_pk,
@@ -966,55 +842,14 @@
         owned_inputs = b.get_owned_ids(user_pk)
         tx_link = owned_inputs.pop()
         input_tx = b.get_transaction(tx_link.txid)
-<<<<<<< HEAD
-        tx = Transaction.transfer(input_tx.to_inputs(), [[user2_pk, user3_pk]], input_tx.asset)
-=======
         tx = Transaction.transfer(input_tx.to_inputs(),
-                                  [([user2_vk, user3_vk], 1)], input_tx.asset)
->>>>>>> 795467c0
+                                  [([user2_pk, user3_pk], 1)], input_tx.asset)
         tx = tx.sign([user_sk])
 
         assert b.is_valid_transaction(tx) == tx
         assert len(tx.fulfillments) == 1
         assert len(tx.conditions) == 1
 
-<<<<<<< HEAD
-    @pytest.mark.skipif(reason=('Multiple inputs are only allowed for the '
-                                'same asset. Remove this after implementing ',
-                                'multiple assets'))
-    @pytest.mark.usefixtures('inputs')
-    def test_single_owner_before_multiple_owners_after_multiple_inputs(self, b,
-                                                                       user_sk,
-                                                                       user_pk):
-        from bigchaindb.common import crypto
-        from bigchaindb.models import Transaction
-
-        user2_sk, user2_pk = crypto.generate_key_pair()
-        user3_sk, user3_pk = crypto.generate_key_pair()
-
-        owned_inputs = b.get_owned_ids(user_pk)
-        input_txs = [b.get_transaction(tx_link.txid) for tx_link
-                     in owned_inputs]
-        inputs = sum([input_tx.to_inputs() for input_tx in input_txs], [])
-
-        tx = Transaction.transfer(inputs, len(inputs) * [[user2_pk, user3_pk]])
-        tx = tx.sign([user_sk])
-
-        # create block with the transaction
-        block = b.create_block([tx])
-        b.write_block(block, durability='hard')
-
-        # vote block valid
-        vote = b.vote(block.id, b.get_last_voted_block().id, True)
-        b.write_vote(vote)
-
-        # validate transaction
-        assert b.is_valid_transaction(tx) == tx
-        assert len(tx.fulfillments) == len(inputs)
-        assert len(tx.conditions) == len(inputs)
-
-=======
->>>>>>> 795467c0
     @pytest.mark.usefixtures('inputs')
     def test_multiple_owners_before_single_owner_after_single_input(self, b,
                                                                     user_sk,
@@ -1025,11 +860,7 @@
         user2_sk, user2_pk = crypto.generate_key_pair()
         user3_sk, user3_pk = crypto.generate_key_pair()
 
-<<<<<<< HEAD
-        tx = Transaction.create([b.me], [user_pk, user2_pk])
-=======
-        tx = Transaction.create([b.me], [([user_vk, user2_vk], 1)])
->>>>>>> 795467c0
+        tx = Transaction.create([b.me], [([user_pk, user2_pk], 1)])
         tx = tx.sign([b.me_private])
         block = b.create_block([tx])
         b.write_block(block, durability='hard')
@@ -1042,12 +873,8 @@
         input_tx = b.get_transaction(owned_input.txid)
         inputs = input_tx.to_inputs()
 
-<<<<<<< HEAD
-        transfer_tx = Transaction.transfer(inputs, [user3_pk], input_tx.asset)
-=======
-        transfer_tx = Transaction.transfer(inputs, [([user3_vk], 1)],
+        transfer_tx = Transaction.transfer(inputs, [([user3_pk], 1)],
                                            input_tx.asset)
->>>>>>> 795467c0
         transfer_tx = transfer_tx.sign([user_sk, user2_sk])
 
         # validate transaction
@@ -1055,32 +882,6 @@
         assert len(transfer_tx.fulfillments) == 1
         assert len(transfer_tx.conditions) == 1
 
-<<<<<<< HEAD
-    @pytest.mark.skipif(reason=('Multiple inputs are only allowed for the '
-                                'same asset. Remove this after implementing ',
-                                'multiple assets'))
-    @pytest.mark.usefixtures('inputs_shared')
-    def test_multiple_owners_before_single_owner_after_multiple_inputs(self, b,
-                                          user_sk, user_pk, user2_pk, user2_sk):
-        from bigchaindb.common import crypto
-        from bigchaindb.models import Transaction
-
-        # create a new users
-        user3_sk, user3_pk = crypto.generate_key_pair()
-
-        tx_links = b.get_owned_ids(user_pk)
-        inputs = sum([b.get_transaction(tx_link.txid).to_inputs() for tx_link
-                      in tx_links], [])
-
-        tx = Transaction.transfer(inputs, len(inputs) * [[user3_pk]])
-        tx = tx.sign([user_sk, user2_sk])
-
-        assert b.is_valid_transaction(tx) == tx
-        assert len(tx.fulfillments) == len(inputs)
-        assert len(tx.conditions) == len(inputs)
-
-=======
->>>>>>> 795467c0
     @pytest.mark.usefixtures('inputs')
     def test_multiple_owners_before_multiple_owners_after_single_input(self, b,
                                                                        user_sk,
@@ -1092,11 +893,7 @@
         user3_sk, user3_pk = crypto.generate_key_pair()
         user4_sk, user4_pk = crypto.generate_key_pair()
 
-<<<<<<< HEAD
-        tx = Transaction.create([b.me], [user_pk, user2_pk])
-=======
-        tx = Transaction.create([b.me], [([user_vk, user2_vk], 1)])
->>>>>>> 795467c0
+        tx = Transaction.create([b.me], [([user_pk, user2_pk], 1)])
         tx = tx.sign([b.me_private])
         block = b.create_block([tx])
         b.write_block(block, durability='hard')
@@ -1109,59 +906,22 @@
         tx_link = b.get_owned_ids(user_pk).pop()
         tx_input = b.get_transaction(tx_link.txid)
 
-<<<<<<< HEAD
-        tx = Transaction.transfer(tx_input.to_inputs(), [[user3_pk, user4_pk]], tx_input.asset)
-=======
         tx = Transaction.transfer(tx_input.to_inputs(),
-                                  [([user3_vk, user4_vk], 1)], tx_input.asset)
->>>>>>> 795467c0
+                                  [([user3_pk, user4_pk], 1)], tx_input.asset)
         tx = tx.sign([user_sk, user2_sk])
 
         assert b.is_valid_transaction(tx) == tx
         assert len(tx.fulfillments) == 1
         assert len(tx.conditions) == 1
 
-<<<<<<< HEAD
-    @pytest.mark.skipif(reason=('Multiple inputs are only allowed for the '
-                                'same asset. Remove this after implementing ',
-                                'multiple assets'))
-    @pytest.mark.usefixtures('inputs_shared')
-    def test_multiple_owners_before_multiple_owners_after_multiple_inputs(self, b,
-                                                                user_sk, user_pk,
-                                                                user2_sk, user2_pk):
-        from bigchaindb.common import crypto
-        from bigchaindb.models import Transaction
-
-        # create a new users
-        user3_sk, user3_pk = crypto.generate_key_pair()
-        user4_sk, user4_pk = crypto.generate_key_pair()
-
-        tx_links = b.get_owned_ids(user_pk)
-        inputs = sum([b.get_transaction(tx_link.txid).to_inputs() for tx_link
-                      in tx_links], [])
-
-        tx = Transaction.transfer(inputs, len(inputs) * [[user3_pk, user4_pk]])
-        tx = tx.sign([user_sk, user2_sk])
-
-        assert b.is_valid_transaction(tx) == tx
-        assert len(tx.fulfillments) == len(inputs)
-        assert len(tx.conditions) == len(inputs)
-
     def test_get_owned_ids_single_tx_single_output(self, b, user_sk, user_pk):
-=======
-    def test_get_owned_ids_single_tx_single_output(self, b, user_sk, user_vk):
->>>>>>> 795467c0
         from bigchaindb.common import crypto
         from bigchaindb.common.transaction import TransactionLink
         from bigchaindb.models import Transaction
 
         user2_sk, user2_pk = crypto.generate_key_pair()
 
-<<<<<<< HEAD
-        tx = Transaction.create([b.me], [user_pk])
-=======
-        tx = Transaction.create([b.me], [([user_vk], 1)])
->>>>>>> 795467c0
+        tx = Transaction.create([b.me], [([user_pk], 1)])
         tx = tx.sign([b.me_private])
         block = b.create_block([tx])
         b.write_block(block, durability='hard')
@@ -1171,11 +931,7 @@
         assert owned_inputs_user1 == [TransactionLink(tx.id, 0)]
         assert owned_inputs_user2 == []
 
-<<<<<<< HEAD
-        tx = Transaction.transfer(tx.to_inputs(), [user2_pk], tx.asset)
-=======
-        tx = Transaction.transfer(tx.to_inputs(), [([user2_vk], 1)], tx.asset)
->>>>>>> 795467c0
+        tx = Transaction.transfer(tx.to_inputs(), [([user2_pk], 1)], tx.asset)
         tx = tx.sign([user_sk])
         block = b.create_block([tx])
         b.write_block(block, durability='hard')
@@ -1195,11 +951,7 @@
         genesis = b.create_genesis_block()
         user2_sk, user2_pk = crypto.generate_key_pair()
 
-<<<<<<< HEAD
-        tx = Transaction.create([b.me], [user_pk])
-=======
-        tx = Transaction.create([b.me], [([user_vk], 1)])
->>>>>>> 795467c0
+        tx = Transaction.create([b.me], [([user_pk], 1)])
         tx = tx.sign([b.me_private])
         block = b.create_block([tx])
         b.write_block(block, durability='hard')
@@ -1215,12 +967,8 @@
 
         # NOTE: The transaction itself is valid, still will mark the block
         #       as invalid to mock the behavior.
-<<<<<<< HEAD
-        tx_invalid = Transaction.transfer(tx.to_inputs(), [user2_pk], tx.asset)
-=======
-        tx_invalid = Transaction.transfer(tx.to_inputs(), [([user2_vk], 1)],
+        tx_invalid = Transaction.transfer(tx.to_inputs(), [([user2_pk], 1)],
                                           tx.asset)
->>>>>>> 795467c0
         tx_invalid = tx_invalid.sign([user_sk])
         block = b.create_block([tx_invalid])
         b.write_block(block, durability='hard')
@@ -1237,35 +985,20 @@
         assert owned_inputs_user2 == []
 
     def test_get_owned_ids_single_tx_multiple_outputs(self, b, user_sk,
-<<<<<<< HEAD
                                                       user_pk):
-        import random
-=======
-                                                      user_vk):
->>>>>>> 795467c0
         from bigchaindb.common import crypto
         from bigchaindb.common.transaction import TransactionLink, Asset
         from bigchaindb.models import Transaction
 
         user2_sk, user2_pk = crypto.generate_key_pair()
 
-<<<<<<< HEAD
-        transactions = []
-        for i in range(2):
-            payload = {'somedata': random.randint(0, 255)}
-            tx = Transaction.create([b.me], [user_pk], payload)
-            tx = tx.sign([b.me_private])
-            transactions.append(tx)
-        block = b.create_block(transactions)
-=======
         # create divisible asset
         asset = Asset(divisible=True)
         tx_create = Transaction.create([b.me],
-                                       [([user_vk], 1), ([user_vk], 1)],
+                                       [([user_pk], 1), ([user_pk], 1)],
                                        asset=asset)
         tx_create_signed = tx_create.sign([b.me_private])
         block = b.create_block([tx_create_signed])
->>>>>>> 795467c0
         b.write_block(block, durability='hard')
 
         # get input
@@ -1277,19 +1010,12 @@
         assert owned_inputs_user1 == expected_owned_inputs_user1
         assert owned_inputs_user2 == []
 
-<<<<<<< HEAD
-        inputs = sum([tx.to_inputs() for tx in transactions], [])
-        tx = Transaction.transfer(inputs, len(inputs) * [[user2_pk]])
-        tx = tx.sign([user_sk])
-        block = b.create_block([tx])
-=======
         # transfer divisible asset divided in two outputs
         tx_transfer = Transaction.transfer(tx_create.to_inputs(),
-                                           [([user2_vk], 1), ([user2_vk], 1)],
+                                           [([user2_pk], 1), ([user2_pk], 1)],
                                            asset=tx_create.asset)
         tx_transfer_signed = tx_transfer.sign([user_sk])
         block = b.create_block([tx_transfer_signed])
->>>>>>> 795467c0
         b.write_block(block, durability='hard')
 
         owned_inputs_user1 = b.get_owned_ids(user_pk)
@@ -1306,11 +1032,7 @@
         user2_sk, user2_pk = crypto.generate_key_pair()
         user3_sk, user3_pk = crypto.generate_key_pair()
 
-<<<<<<< HEAD
-        tx = Transaction.create([b.me], [user_pk, user2_pk])
-=======
-        tx = Transaction.create([b.me], [([user_vk, user2_vk], 1)])
->>>>>>> 795467c0
+        tx = Transaction.create([b.me], [([user_pk, user2_pk], 1)])
         tx = tx.sign([b.me_private])
         block = b.create_block([tx])
         b.write_block(block, durability='hard')
@@ -1322,11 +1044,7 @@
         assert owned_inputs_user1 == owned_inputs_user2
         assert owned_inputs_user1 == expected_owned_inputs_user1
 
-<<<<<<< HEAD
-        tx = Transaction.transfer(tx.to_inputs(), [user3_pk], tx.asset)
-=======
-        tx = Transaction.transfer(tx.to_inputs(), [([user3_vk], 1)], tx.asset)
->>>>>>> 795467c0
+        tx = Transaction.transfer(tx.to_inputs(), [([user3_pk], 1)], tx.asset)
         tx = tx.sign([user_sk, user2_sk])
         block = b.create_block([tx])
         b.write_block(block, durability='hard')
@@ -1342,11 +1060,7 @@
 
         user2_sk, user2_pk = crypto.generate_key_pair()
 
-<<<<<<< HEAD
-        tx = Transaction.create([b.me], [user_pk])
-=======
-        tx = Transaction.create([b.me], [([user_vk], 1)])
->>>>>>> 795467c0
+        tx = Transaction.create([b.me], [([user_pk], 1)])
         tx = tx.sign([b.me_private])
         block = b.create_block([tx])
         b.write_block(block, durability='hard')
@@ -1360,11 +1074,7 @@
         assert spent_inputs_user1 is None
 
         # create a transaction and block
-<<<<<<< HEAD
-        tx = Transaction.transfer(tx.to_inputs(), [user2_pk], tx.asset)
-=======
-        tx = Transaction.transfer(tx.to_inputs(), [([user2_vk], 1)], tx.asset)
->>>>>>> 795467c0
+        tx = Transaction.transfer(tx.to_inputs(), [([user2_pk], 1)], tx.asset)
         tx = tx.sign([user_sk])
         block = b.create_block([tx])
         b.write_block(block, durability='hard')
@@ -1381,11 +1091,7 @@
         # create a new users
         user2_sk, user2_pk = crypto.generate_key_pair()
 
-<<<<<<< HEAD
-        tx = Transaction.create([b.me], [user_pk])
-=======
-        tx = Transaction.create([b.me], [([user_vk], 1)])
->>>>>>> 795467c0
+        tx = Transaction.create([b.me], [([user_pk], 1)])
         tx = tx.sign([b.me_private])
         block = b.create_block([tx])
         b.write_block(block, durability='hard')
@@ -1403,11 +1109,7 @@
         assert spent_inputs_user1 is None
 
         # create a transaction and block
-<<<<<<< HEAD
-        tx = Transaction.transfer(tx.to_inputs(), [user2_pk], tx.asset)
-=======
-        tx = Transaction.transfer(tx.to_inputs(), [([user2_vk], 1)], tx.asset)
->>>>>>> 795467c0
+        tx = Transaction.transfer(tx.to_inputs(), [([user2_pk], 1)], tx.asset)
         tx = tx.sign([user_sk])
         block = b.create_block([tx])
         b.write_block(block, durability='hard')
@@ -1422,15 +1124,7 @@
         # Now there should be no spents (the block is invalid)
         assert spent_inputs_user1 is None
 
-<<<<<<< HEAD
-    @pytest.mark.skipif(reason=('Multiple inputs are only allowed for the '
-                                'same asset. Remove this after implementing ',
-                                'multiple assets'))
     def test_get_spent_single_tx_multiple_outputs(self, b, user_sk, user_pk):
-        import random
-=======
-    def test_get_spent_single_tx_multiple_outputs(self, b, user_sk, user_vk):
->>>>>>> 795467c0
         from bigchaindb.common import crypto
         from bigchaindb.models import Transaction
         from bigchaindb.common.transaction import Asset
@@ -1438,25 +1132,15 @@
         # create a new users
         user2_sk, user2_pk = crypto.generate_key_pair()
 
-<<<<<<< HEAD
-        transactions = []
-        for i in range(3):
-            payload = {'somedata': random.randint(0, 255)}
-            tx = Transaction.create([b.me], [user_pk], payload)
-            tx = tx.sign([b.me_private])
-            transactions.append(tx)
-        block = b.create_block(transactions)
-=======
         # create a divisible asset with 3 outputs
         asset = Asset(divisible=True)
         tx_create = Transaction.create([b.me],
-                                       [([user_vk], 1),
-                                        ([user_vk], 1),
-                                        ([user_vk], 1)],
+                                       [([user_pk], 1),
+                                        ([user_pk], 1),
+                                        ([user_pk], 1)],
                                        asset=asset)
         tx_create_signed = tx_create.sign([b.me_private])
         block = b.create_block([tx_create_signed])
->>>>>>> 795467c0
         b.write_block(block, durability='hard')
 
         owned_inputs_user1 = b.get_owned_ids(user_pk)
@@ -1465,22 +1149,12 @@
         for input_tx in owned_inputs_user1:
             assert b.get_spent(input_tx.txid, input_tx.cid) is None
 
-<<<<<<< HEAD
-        # select inputs to use
-        inputs = sum([tx.to_inputs() for tx in transactions[:2]], [])
-
-        # create a transaction and block
-        tx = Transaction.transfer(inputs, len(inputs) * [[user2_pk]])
-        tx = tx.sign([user_sk])
-        block = b.create_block([tx])
-=======
         # transfer the first 2 inputs
         tx_transfer = Transaction.transfer(tx_create.to_inputs()[:2],
-                                           [([user2_vk], 1), ([user2_vk], 1)],
+                                           [([user2_pk], 1), ([user2_pk], 1)],
                                            asset=tx_create.asset)
         tx_transfer_signed = tx_transfer.sign([user_sk])
         block = b.create_block([tx_transfer_signed])
->>>>>>> 795467c0
         b.write_block(block, durability='hard')
 
         # check that used inputs are marked as spent
@@ -1503,12 +1177,8 @@
         transactions = []
         for i in range(3):
             payload = {'somedata': random.randint(0, 255)}
-<<<<<<< HEAD
-            tx = Transaction.create([b.me], [user_pk, user2_pk], payload)
-=======
-            tx = Transaction.create([b.me], [([user_vk, user2_vk], 1)],
+            tx = Transaction.create([b.me], [([user_pk, user2_pk], 1)],
                                     payload)
->>>>>>> 795467c0
             tx = tx.sign([b.me_private])
             transactions.append(tx)
         block = b.create_block(transactions)
@@ -1521,12 +1191,8 @@
             assert b.get_spent(input_tx.txid, input_tx.cid) is None
 
         # create a transaction
-<<<<<<< HEAD
-        tx = Transaction.transfer(transactions[0].to_inputs(), [user3_pk], transactions[0].asset)
-=======
         tx = Transaction.transfer(transactions[0].to_inputs(),
-                                  [([user3_vk], 1)], transactions[0].asset)
->>>>>>> 795467c0
+                                  [([user3_pk], 1)], transactions[0].asset)
         tx = tx.sign([user_sk, user2_sk])
         block = b.create_block([tx])
         b.write_block(block, durability='hard')
