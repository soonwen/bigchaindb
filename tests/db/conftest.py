--- conflicted
+++ resolved
@@ -11,13 +11,7 @@
 from bigchaindb import Bigchain
 from bigchaindb.backend import connect, schema
 from bigchaindb.common import crypto
-<<<<<<< HEAD
-from bigchaindb.common.exceptions import (DatabaseAlreadyExists,
-                                          DatabaseDoesNotExist)
-
-=======
 from bigchaindb.common.exceptions import DatabaseDoesNotExist
->>>>>>> d8256d50
 
 
 USER2_SK, USER2_PK = crypto.generate_key_pair()
@@ -36,19 +30,11 @@
     conn = connect()
 
     try:
-<<<<<<< HEAD
-        schema.init_database(conn)
-    except DatabaseAlreadyExists:
-        print('Database already exists.')
-        schema.drop_database(conn, db_name)
-        schema.init_database(conn)
-=======
         schema.drop_database(conn, db_name)
     except DatabaseDoesNotExist:
         pass
 
     schema.init_database(conn)
->>>>>>> d8256d50
 
     print('Finishing init database')
 
@@ -57,35 +43,10 @@
         print('Deleting `{}` database'.format(db_name))
         try:
             schema.drop_database(conn, db_name)
-<<<<<<< HEAD
-        except DatabaseDoesNotExist as e:
-            if str(e) != 'Database `{}` does not exist'.format(db_name):
-                raise
-        print('Finished deleting `{}`'.format(db_name))
-
-    request.addfinalizer(fin)
-
-
-@pytest.fixture(scope='function', autouse=True)
-def cleanup_tables(request, node_config):
-    db_name = node_config['database']['name']
-
-    def fin():
-        conn = connect()
-        try:
-            schema.drop_database(conn, db_name)
-            schema.create_database(conn, db_name)
-            schema.create_tables(conn, db_name)
-            schema.create_indexes(conn, db_name)
-        except DatabaseDoesNotExist as e:
-            if str(e) != 'Database `{}` does not exist'.format(db_name):
-                raise
-=======
         except DatabaseDoesNotExist:
             pass
 
         print('Finished deleting `{}`'.format(db_name))
->>>>>>> d8256d50
 
     request.addfinalizer(fin)
 
