"""
Fixtures and setup / teardown functions

Tasks:
1. setup test database before starting the tests
2. delete test database after running the tests
"""

import pytest

from bigchaindb import Bigchain
from bigchaindb.backend import connect, schema
from bigchaindb.common import crypto
from bigchaindb.common.exceptions import (DatabaseAlreadyExists,
                                          DatabaseDoesNotExist)



USER2_SK, USER2_PK = crypto.generate_key_pair()


@pytest.fixture(autouse=True)
def restore_config(request, node_config):
    from bigchaindb import config_utils
    config_utils.set_config(node_config)


@pytest.fixture(scope='module', autouse=True)
def setup_database(request, node_config):
    print('Initializing test db')
    db_name = node_config['database']['name']
    conn = connect()
<<<<<<< HEAD

    try:
        schema.init_database(conn)
=======

    if conn.run(r.db_list().contains(db_name)):
        conn.run(r.db_drop(db_name))

    try:
        schema.init_database()
>>>>>>> f725279a
    except DatabaseAlreadyExists:
        print('Database already exists.')
        schema.drop_database(conn, db_name)
        schema.init_database(conn)

    print('Finishing init database')

    def fin():
        conn = connect()
        print('Deleting `{}` database'.format(db_name))
<<<<<<< HEAD
        try:
            schema.drop_database(conn, db_name)
        except DatabaseDoesNotExist as e:
            if str(e) != 'Database `{}` does not exist'.format(db_name):
=======
        conn = connect()
        try:
            conn.run(r.db_drop(db_name))
        except r.ReqlOpFailedError as e:
            if e.message != 'Database `{}` does not exist.'.format(db_name):
>>>>>>> f725279a
                raise
        print('Finished deleting `{}`'.format(db_name))

    request.addfinalizer(fin)


@pytest.fixture(scope='function', autouse=True)
def cleanup_tables(request, node_config):
    db_name = node_config['database']['name']

    def fin():
        conn = connect()
        try:
<<<<<<< HEAD
            schema.drop_database(conn, db_name)
            schema.create_database(conn, db_name)
            schema.create_tables(conn, db_name)
            schema.create_indexes(conn, db_name)
        except DatabaseDoesNotExist as e:
            if str(e) != 'Database `{}` does not exist'.format(db_name):
=======
            conn.run(r.db(db_name).table('bigchain').delete())
            conn.run(r.db(db_name).table('backlog').delete())
            conn.run(r.db(db_name).table('votes').delete())
        except r.ReqlOpFailedError as e:
            if e.message != 'Database `{}` does not exist.'.format(db_name):
>>>>>>> f725279a
                raise

    request.addfinalizer(fin)


@pytest.fixture
def inputs(user_pk):
    from bigchaindb.models import Transaction
    from bigchaindb.common.exceptions import GenesisBlockAlreadyExistsError
    # 1. create the genesis block
    b = Bigchain()
    try:
        g = b.create_genesis_block()
    except GenesisBlockAlreadyExistsError:
        pass

    # 2. create blocks with transactions for `USER` to spend
    prev_block_id = g.id
    for block in range(4):
        transactions = [
            Transaction.create([b.me], [([user_pk], 1)]).sign([b.me_private])
            for i in range(10)
        ]
        block = b.create_block(transactions)
        b.write_block(block)

        # 3. vote the blocks valid, so that the inputs are valid
        vote = b.vote(block.id, prev_block_id, True)
        prev_block_id = block.id
        b.write_vote(vote)


@pytest.fixture
def user2_sk():
    return USER2_SK


@pytest.fixture
def user2_pk():
    return USER2_PK


@pytest.fixture
def inputs_shared(user_pk, user2_pk):
    from bigchaindb.models import Transaction
    from bigchaindb.common.exceptions import GenesisBlockAlreadyExistsError
    # 1. create the genesis block
    b = Bigchain()
    try:
        g = b.create_genesis_block()
    except GenesisBlockAlreadyExistsError:
        pass

    # 2. create blocks with transactions for `USER` to spend
    prev_block_id = g.id
    for block in range(4):
        transactions = [
            Transaction.create(
                [b.me], [user_pk, user2_pk], payload={'i': i}).sign([b.me_private])
            for i in range(10)
        ]
        block = b.create_block(transactions)
        b.write_block(block)

        # 3. vote the blocks valid, so that the inputs are valid
        vote = b.vote(block.id, prev_block_id, True)
        prev_block_id = block.id
        b.write_vote(vote)<|MERGE_RESOLUTION|>--- conflicted
+++ resolved
@@ -30,18 +30,9 @@
     print('Initializing test db')
     db_name = node_config['database']['name']
     conn = connect()
-<<<<<<< HEAD
 
     try:
         schema.init_database(conn)
-=======
-
-    if conn.run(r.db_list().contains(db_name)):
-        conn.run(r.db_drop(db_name))
-
-    try:
-        schema.init_database()
->>>>>>> f725279a
     except DatabaseAlreadyExists:
         print('Database already exists.')
         schema.drop_database(conn, db_name)
@@ -52,18 +43,10 @@
     def fin():
         conn = connect()
         print('Deleting `{}` database'.format(db_name))
-<<<<<<< HEAD
         try:
             schema.drop_database(conn, db_name)
         except DatabaseDoesNotExist as e:
             if str(e) != 'Database `{}` does not exist'.format(db_name):
-=======
-        conn = connect()
-        try:
-            conn.run(r.db_drop(db_name))
-        except r.ReqlOpFailedError as e:
-            if e.message != 'Database `{}` does not exist.'.format(db_name):
->>>>>>> f725279a
                 raise
         print('Finished deleting `{}`'.format(db_name))
 
@@ -77,20 +60,12 @@
     def fin():
         conn = connect()
         try:
-<<<<<<< HEAD
             schema.drop_database(conn, db_name)
             schema.create_database(conn, db_name)
             schema.create_tables(conn, db_name)
             schema.create_indexes(conn, db_name)
         except DatabaseDoesNotExist as e:
             if str(e) != 'Database `{}` does not exist'.format(db_name):
-=======
-            conn.run(r.db(db_name).table('bigchain').delete())
-            conn.run(r.db(db_name).table('backlog').delete())
-            conn.run(r.db(db_name).table('votes').delete())
-        except r.ReqlOpFailedError as e:
-            if e.message != 'Database `{}` does not exist.'.format(db_name):
->>>>>>> f725279a
                 raise
 
     request.addfinalizer(fin)
